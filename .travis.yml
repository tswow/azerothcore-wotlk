sudo: required
dist: trusty # (14.04)
# xenial (16.04) is not supported yet

language: cpp
compiler:
  - clang

git:
  depth: 1

before_install:
  - sudo apt-get -y install build-essential libtool make cmake cmake-data openssl
  - sudo apt-get -y install libssl-dev libmysqlclient-dev libmysql++-dev libreadline6-dev zlib1g-dev libbz2-dev libace-dev
<<<<<<< HEAD
  - sudo apt-get -y install mysql-client-5.5 mysql-server-core-5.5 
  - sudo apt-get -y install mysql-server-5.5
=======
>>>>>>> 96bf8cb0
  - git config user.email "travis@build.bot" && git config user.name "Travis CI"
  - git tag -a -m "Travis build" init

install:
  - mysql -uroot -e 'create database test_mysql;'
  # bin directory already exists in the repo and therefore is not created here
  - cd bin
  - cmake ../ -DWITH_WARNINGS=1 -DWITH_COREDEBUG=0 -DUSE_COREPCH=1 -DUSE_SCRIPTPCH=1 -DTOOLS=0 -DSCRIPTS=1 -DSERVERS=1 -DCMAKE_BUILD_TYPE=Release -DCMAKE_INSTALL_PREFIX=check_install
  - cd ..

script:
  - $CXX --version
  - mysql -uroot < data/sql/create/create_mysql.sql
  - cat data/sql/base/db_auth/*.sql | mysql -uacore -pacore auth
  - cat data/sql/base/db_characters/*.sql | mysql -uacore -pacore characters
  - cat data/sql/base/db_world/*.sql | mysql -uacore -pacore world
  - cat data/sql/updates/db_auth/*.sql | mysql -uacore -pacore auth
  - cat data/sql/updates/db_characters/*.sql | mysql -uacore -pacore characters
  - cat data/sql/updates/db_world/*.sql | mysql -uacore -pacore world
  - mysql -uroot < data/sql/create/drop_mysql.sql
  - cd bin
  - make -j 8 -k && make install
  - cd check_install/bin<|MERGE_RESOLUTION|>--- conflicted
+++ resolved
@@ -12,11 +12,6 @@
 before_install:
   - sudo apt-get -y install build-essential libtool make cmake cmake-data openssl
   - sudo apt-get -y install libssl-dev libmysqlclient-dev libmysql++-dev libreadline6-dev zlib1g-dev libbz2-dev libace-dev
-<<<<<<< HEAD
-  - sudo apt-get -y install mysql-client-5.5 mysql-server-core-5.5 
-  - sudo apt-get -y install mysql-server-5.5
-=======
->>>>>>> 96bf8cb0
   - git config user.email "travis@build.bot" && git config user.name "Travis CI"
   - git tag -a -m "Travis build" init
 
