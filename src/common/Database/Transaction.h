/*
 * Copyright (C) 2016+     AzerothCore <www.azerothcore.org>
 * Copyright (C) 2008-2016 TrinityCore <http://www.trinitycore.org/>
 * Copyright (C) 2005-2009 MaNGOS <http://getmangos.com/>
 */

#ifndef _TRANSACTION_H
#define _TRANSACTION_H

#include "SQLOperation.h"

//- Forward declare (don't include header to prevent circular includes)
class PreparedStatement;

/*! Transactions, high level class. */
class Transaction
{
    friend class TransactionTask;
    friend class MySQLConnection;

    template <typename T>
    friend class DatabaseWorkerPool;

public:
    Transaction() : _cleanedUp(false) { }
    ~Transaction() { Cleanup(); }

    void Append(PreparedStatement* statement);
    void Append(const char* sql);
    void PAppend(const char* sql, ...);

    size_t GetSize() const { return m_queries.size(); }

protected:
    void Cleanup();
    std::list<SQLElementData> m_queries;

private:
    bool _cleanedUp;
};
<<<<<<< HEAD
typedef acore::AutoPtr<Transaction, std::mutex> SQLTransaction;
=======

typedef std::shared_ptr<Transaction> SQLTransaction;
>>>>>>> 51d9db31

/*! Low level class*/
class TransactionTask : public SQLOperation
{
    template <class T> friend class DatabaseWorkerPool;
    friend class DatabaseWorker;

public:
    TransactionTask(SQLTransaction trans) : m_trans(trans) { } ;
    ~TransactionTask() { };

protected:
    bool Execute();

    SQLTransaction m_trans;
};

#endif<|MERGE_RESOLUTION|>--- conflicted
+++ resolved
@@ -38,12 +38,7 @@
 private:
     bool _cleanedUp;
 };
-<<<<<<< HEAD
-typedef acore::AutoPtr<Transaction, std::mutex> SQLTransaction;
-=======
-
 typedef std::shared_ptr<Transaction> SQLTransaction;
->>>>>>> 51d9db31
 
 /*! Low level class*/
 class TransactionTask : public SQLOperation
