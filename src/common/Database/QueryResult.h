--- conflicted
+++ resolved
@@ -7,12 +7,7 @@
 #ifndef QUERYRESULT_H
 #define QUERYRESULT_H
 
-<<<<<<< HEAD
-#include "AutoPtr.h"
 #include <mutex>
-=======
-#include <ace/Thread_Mutex.h>
->>>>>>> 51d9db31
 
 #include "Errors.h"
 #include "Field.h"
@@ -56,11 +51,7 @@
     MYSQL_FIELD* _fields;
 };
 
-<<<<<<< HEAD
-typedef acore::AutoPtr<ResultSet, std::mutex> QueryResult;
-=======
 typedef std::shared_ptr<ResultSet> QueryResult;
->>>>>>> 51d9db31
 
 class PreparedResultSet
 {
@@ -105,10 +96,6 @@
 
 };
 
-<<<<<<< HEAD
-typedef acore::AutoPtr<PreparedResultSet, std::mutex> PreparedQueryResult;
-=======
 typedef std::shared_ptr<PreparedResultSet> PreparedQueryResult;
->>>>>>> 51d9db31
 
 #endif
