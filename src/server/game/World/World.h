--- conflicted
+++ resolved
@@ -404,11 +404,8 @@
     RATE_AUCTION_DEPOSIT,
     RATE_AUCTION_CUT,
     RATE_HONOR,
-<<<<<<< HEAD
-    RATE_ARENA_POINTS,
-=======
     RATE_PVP_RANK_EXTRA_HONOR, //[AZTH]
->>>>>>> f24d2e38
+    RATE_ARENA_POINTS, // [AZTH]
     RATE_TALENT,
     RATE_CORPSE_DECAY_LOOTED,
     RATE_INSTANCE_RESET_TIME,
