/*
 * Copyright (C) 
 *
 * This program is free software; you can redistribute it and/or modify it
 * under the terms of the GNU General Public License as published by the
 * Free Software Foundation; either version 2 of the License, or (at your
 * option) any later version.
 *
 * This program is distributed in the hope that it will be useful, but WITHOUT
 * ANY WARRANTY; without even the implied warranty of MERCHANTABILITY or
 * FITNESS FOR A PARTICULAR PURPOSE. See the GNU General Public License for
 * more details.
 *
 * You should have received a copy of the GNU General Public License along
 * with this program. If not, see <http://www.gnu.org/licenses/>.
 */

#include "CharacterDatabase.h"

void CharacterDatabaseConnection::DoPrepareStatements()
{
    if (!m_reconnecting)
        m_stmts.resize(MAX_CHARACTERDATABASE_STATEMENTS);

    PrepareStatement(CHAR_DEL_QUEST_POOL_SAVE, "DELETE FROM pool_quest_save WHERE pool_id = ?", CONNECTION_ASYNC);
    PrepareStatement(CHAR_INS_QUEST_POOL_SAVE, "INSERT INTO pool_quest_save (pool_id, quest_id) VALUES (?, ?)", CONNECTION_ASYNC);
    PrepareStatement(CHAR_DEL_NONEXISTENT_GUILD_BANK_ITEM, "DELETE FROM guild_bank_item WHERE guildid = ? AND TabId = ? AND SlotId = ?", CONNECTION_ASYNC);
    PrepareStatement(CHAR_DEL_EXPIRED_BANS, "UPDATE character_banned SET active = 0 WHERE unbandate <= UNIX_TIMESTAMP() AND unbandate <> bandate", CONNECTION_ASYNC);
    PrepareStatement(CHAR_SEL_CHECK_NAME, "SELECT 1 FROM characters WHERE name = ?", CONNECTION_BOTH);
    PrepareStatement(CHAR_SEL_CHECK_GUID, "SELECT 1 FROM characters WHERE guid = ?", CONNECTION_SYNCH);
    PrepareStatement(CHAR_SEL_SUM_CHARS, "SELECT COUNT(guid) FROM characters WHERE account = ?", CONNECTION_BOTH);
    PrepareStatement(CHAR_SEL_CHAR_CREATE_INFO, "SELECT level, race, class FROM characters WHERE account = ? LIMIT 0, ?", CONNECTION_ASYNC);
    PrepareStatement(CHAR_INS_CHARACTER_BAN, "INSERT INTO character_banned VALUES (?, UNIX_TIMESTAMP(), UNIX_TIMESTAMP()+?, ?, ?, 1)", CONNECTION_ASYNC);
    PrepareStatement(CHAR_UPD_CHARACTER_BAN, "UPDATE character_banned SET active = 0 WHERE guid = ? AND active != 0", CONNECTION_ASYNC);
    PrepareStatement(CHAR_DEL_CHARACTER_BAN, "DELETE cb FROM character_banned cb INNER JOIN characters c ON c.guid = cb.guid WHERE c.account = ?", CONNECTION_ASYNC);
    PrepareStatement(CHAR_SEL_BANINFO, "SELECT FROM_UNIXTIME(bandate), unbandate-bandate, active, unbandate, banreason, bannedby FROM character_banned WHERE guid = ? ORDER BY bandate ASC", CONNECTION_SYNCH);
    PrepareStatement(CHAR_SEL_GUID_BY_NAME_FILTER, "SELECT guid, name FROM characters WHERE name LIKE CONCAT('%%', ?, '%%')", CONNECTION_SYNCH);
    PrepareStatement(CHAR_SEL_BANINFO_LIST, "SELECT bandate, unbandate, bannedby, banreason FROM character_banned WHERE guid = ? ORDER BY unbandate", CONNECTION_SYNCH);
    PrepareStatement(CHAR_SEL_BANNED_NAME, "SELECT characters.name FROM characters, character_banned WHERE character_banned.guid = ? AND character_banned.guid = characters.guid", CONNECTION_SYNCH);
    PrepareStatement(CHAR_SEL_ENUM, "SELECT c.guid, c.name, c.race, c.class, c.gender, c.playerBytes, c.playerBytes2, c.level, c.zone, c.map, c.position_x, c.position_y, c.position_z, "
                     "gm.guildid, c.playerFlags, c.at_login, cp.entry, cp.modelid, cp.level, c.equipmentCache, cb.guid, c.extra_flags "
                     "FROM characters AS c LEFT JOIN character_pet AS cp ON c.guid = cp.owner AND cp.slot = ? LEFT JOIN guild_member AS gm ON c.guid = gm.guid "
                     "LEFT JOIN character_banned AS cb ON c.guid = cb.guid AND cb.active = 1 WHERE c.account = ? AND c.deleteInfos_Name IS NULL ORDER BY c.guid", CONNECTION_ASYNC);
    PrepareStatement(CHAR_SEL_ENUM_DECLINED_NAME, "SELECT c.guid, c.name, c.race, c.class, c.gender, c.playerBytes, c.playerBytes2, c.level, c.zone, c.map, "
                     "c.position_x, c.position_y, c.position_z, gm.guildid, c.playerFlags, c.at_login, cp.entry, cp.modelid, cp.level, c.equipmentCache, "
                     "cb.guid, c.extra_flags, cd.genitive FROM characters AS c LEFT JOIN character_pet AS cp ON c.guid = cp.owner AND cp.slot = ? "
                     "LEFT JOIN character_declinedname AS cd ON c.guid = cd.guid LEFT JOIN guild_member AS gm ON c.guid = gm.guid "
                     "LEFT JOIN character_banned AS cb ON c.guid = cb.guid AND cb.active = 1 WHERE c.account = ? AND c.deleteInfos_Name IS NULL ORDER BY c.guid", CONNECTION_ASYNC);
    PrepareStatement(CHAR_SEL_FREE_NAME, "SELECT guid, name FROM characters WHERE guid = ? AND account = ? AND (at_login & ?) = ? AND NOT EXISTS (SELECT NULL FROM characters WHERE name = ?)", CONNECTION_ASYNC);
    PrepareStatement(CHAR_SEL_CHAR_ZONE, "SELECT zone FROM characters WHERE guid = ?", CONNECTION_SYNCH);
    PrepareStatement(CHAR_SEL_CHARACTER_NAME_DATA, "SELECT race, class, gender, level FROM characters WHERE guid = ?", CONNECTION_SYNCH);
    PrepareStatement(CHAR_SEL_CHAR_POSITION_XYZ, "SELECT map, position_x, position_y, position_z FROM characters WHERE guid = ?", CONNECTION_SYNCH);
    PrepareStatement(CHAR_SEL_CHAR_POSITION, "SELECT position_x, position_y, position_z, orientation, map, taxi_path FROM characters WHERE guid = ?", CONNECTION_SYNCH);
    PrepareStatement(CHAR_DEL_QUEST_STATUS_DAILY, "DELETE FROM character_queststatus_daily", CONNECTION_ASYNC);
    PrepareStatement(CHAR_DEL_QUEST_STATUS_WEEKLY, "DELETE FROM character_queststatus_weekly", CONNECTION_ASYNC);
    PrepareStatement(CHAR_DEL_QUEST_STATUS_MONTHLY, "DELETE FROM character_queststatus_monthly", CONNECTION_ASYNC);
    PrepareStatement(CHAR_DEL_QUEST_STATUS_SEASONAL, "DELETE FROM character_queststatus_seasonal WHERE event = ?", CONNECTION_ASYNC);
    PrepareStatement(CHAR_DEL_QUEST_STATUS_DAILY_CHAR, "DELETE FROM character_queststatus_daily WHERE guid = ?", CONNECTION_ASYNC);
    PrepareStatement(CHAR_DEL_QUEST_STATUS_WEEKLY_CHAR, "DELETE FROM character_queststatus_weekly WHERE guid = ?", CONNECTION_ASYNC);
    PrepareStatement(CHAR_DEL_QUEST_STATUS_MONTHLY_CHAR, "DELETE FROM character_queststatus_monthly WHERE guid = ?", CONNECTION_ASYNC);
    PrepareStatement(CHAR_DEL_QUEST_STATUS_SEASONAL_CHAR, "DELETE FROM character_queststatus_seasonal WHERE guid = ?", CONNECTION_ASYNC);
    PrepareStatement(CHAR_DEL_BATTLEGROUND_RANDOM, "DELETE FROM character_battleground_random", CONNECTION_ASYNC);
    PrepareStatement(CHAR_INS_BATTLEGROUND_RANDOM, "INSERT INTO character_battleground_random (guid) VALUES (?)", CONNECTION_ASYNC);

    // Start LoginQueryHolder content
    PrepareStatement(CHAR_SEL_CHARACTER, "SELECT guid, account, name, race, class, gender, level, xp, money, playerBytes, playerBytes2, playerFlags, "
                     "position_x, position_y, position_z, map, orientation, taximask, cinematic, totaltime, leveltime, rest_bonus, logout_time, is_logout_resting, resettalents_cost, "
                     "resettalents_time, trans_x, trans_y, trans_z, trans_o, transguid, extra_flags, stable_slots, at_login, zone, online, death_expire_time, taxi_path, instance_mode_mask, "
                     "arenaPoints, totalHonorPoints, todayHonorPoints, yesterdayHonorPoints, totalKills, todayKills, yesterdayKills, chosenTitle, knownCurrencies, watchedFaction, drunk, "
                     "health, power1, power2, power3, power4, power5, power6, power7, instance_id, talentGroupsCount, activeTalentGroup, exploredZones, equipmentCache, ammoId, knownTitles, actionBars, grantableLevels "
                     "FROM characters WHERE guid = ?", CONNECTION_ASYNC);

    PrepareStatement(CHAR_SEL_CHARACTER_AURAS, "SELECT casterGuid, spell, effectMask, recalculateMask, stackCount, amount0, amount1, amount2, "
                     "base_amount0, base_amount1, base_amount2, maxDuration, remainTime, remainCharges FROM character_aura WHERE guid = ?", CONNECTION_ASYNC);
    PrepareStatement(CHAR_SEL_CHARACTER_SPELL, "SELECT spell, specMask FROM character_spell WHERE guid = ?", CONNECTION_ASYNC);
    PrepareStatement(CHAR_SEL_CHARACTER_QUESTSTATUS, "SELECT quest, status, explored, timer, mobcount1, mobcount2, mobcount3, mobcount4, "
                     "itemcount1, itemcount2, itemcount3, itemcount4, playercount FROM character_queststatus WHERE guid = ? AND status <> 0", CONNECTION_ASYNC);
    PrepareStatement(CHAR_SEL_CHARACTER_DAILYQUESTSTATUS, "SELECT quest, time FROM character_queststatus_daily WHERE guid = ?", CONNECTION_ASYNC);
    PrepareStatement(CHAR_SEL_CHARACTER_WEEKLYQUESTSTATUS, "SELECT quest FROM character_queststatus_weekly WHERE guid = ?", CONNECTION_ASYNC);
    PrepareStatement(CHAR_SEL_CHARACTER_MONTHLYQUESTSTATUS, "SELECT quest FROM character_queststatus_monthly WHERE guid = ?", CONNECTION_ASYNC);
    PrepareStatement(CHAR_SEL_CHARACTER_SEASONALQUESTSTATUS, "SELECT quest, event FROM character_queststatus_seasonal WHERE guid = ?", CONNECTION_ASYNC);
    PrepareStatement(CHAR_INS_CHARACTER_DAILYQUESTSTATUS, "INSERT INTO character_queststatus_daily (guid, quest, time) VALUES (?, ?, ?)", CONNECTION_ASYNC);
    PrepareStatement(CHAR_INS_CHARACTER_WEEKLYQUESTSTATUS, "INSERT INTO character_queststatus_weekly (guid, quest) VALUES (?, ?)", CONNECTION_ASYNC);
    PrepareStatement(CHAR_INS_CHARACTER_MONTHLYQUESTSTATUS, "INSERT INTO character_queststatus_monthly (guid, quest) VALUES (?, ?)", CONNECTION_ASYNC);
    PrepareStatement(CHAR_INS_CHARACTER_SEASONALQUESTSTATUS, "INSERT INTO character_queststatus_seasonal (guid, quest, event) VALUES (?, ?, ?)", CONNECTION_ASYNC);
    PrepareStatement(CHAR_SEL_CHARACTER_REPUTATION, "SELECT faction, standing, flags FROM character_reputation WHERE guid = ?", CONNECTION_ASYNC);
    PrepareStatement(CHAR_SEL_CHARACTER_INVENTORY, "SELECT creatorGuid, giftCreatorGuid, count, duration, charges, flags, enchantments, randomPropertyId, durability, playedTime, text, bag, slot, "
                     "item, itemEntry FROM character_inventory ci JOIN item_instance ii ON ci.item = ii.guid WHERE ci.guid = ? ORDER BY bag, slot", CONNECTION_ASYNC);
    PrepareStatement(CHAR_SEL_CHARACTER_ACTIONS, "SELECT a.button, a.action, a.type FROM character_action as a, characters as c WHERE a.guid = c.guid AND a.spec = c.activeTalentGroup AND a.guid = ? ORDER BY button", CONNECTION_ASYNC);
    PrepareStatement(CHAR_SEL_CHARACTER_MAILCOUNT, "SELECT COUNT(id) FROM mail WHERE receiver = ? AND (checked & 1) = 0 AND deliver_time <= ?", CONNECTION_ASYNC);
    PrepareStatement(CHAR_SEL_CHARACTER_MAILDATE, "SELECT MIN(deliver_time) FROM mail WHERE receiver = ? AND (checked & 1) = 0", CONNECTION_ASYNC);
    PrepareStatement(CHAR_SEL_CHARACTER_SOCIALLIST, "SELECT friend, flags, note FROM character_social JOIN characters ON characters.guid = character_social.friend WHERE character_social.guid = ? AND deleteinfos_name IS NULL LIMIT 255", CONNECTION_ASYNC);
    PrepareStatement(CHAR_SEL_CHARACTER_HOMEBIND, "SELECT mapId, zoneId, posX, posY, posZ FROM character_homebind WHERE guid = ?", CONNECTION_ASYNC);
    PrepareStatement(CHAR_SEL_CHARACTER_SPELLCOOLDOWNS, "SELECT spell, item, time, needSend FROM character_spell_cooldown WHERE guid = ?", CONNECTION_ASYNC);
    PrepareStatement(CHAR_SEL_CHARACTER_DECLINEDNAMES, "SELECT genitive, dative, accusative, instrumental, prepositional FROM character_declinedname WHERE guid = ?", CONNECTION_ASYNC);
    PrepareStatement(CHAR_SEL_CHARACTER_ACHIEVEMENTS, "SELECT achievement, date FROM character_achievement WHERE guid = ?", CONNECTION_ASYNC);
    PrepareStatement(CHAR_SEL_CHARACTER_CRITERIAPROGRESS, "SELECT criteria, counter, date FROM character_achievement_progress WHERE guid = ?", CONNECTION_ASYNC);
    PrepareStatement(CHAR_SEL_CHARACTER_EQUIPMENTSETS, "SELECT setguid, setindex, name, iconname, ignore_mask, item0, item1, item2, item3, item4, item5, item6, item7, item8, "
                     "item9, item10, item11, item12, item13, item14, item15, item16, item17, item18 FROM character_equipmentsets WHERE guid = ? ORDER BY setindex", CONNECTION_ASYNC);
    PrepareStatement(CHAR_SEL_CHARACTER_ENTRY_POINT, "SELECT joinX, joinY, joinZ, joinO, joinMapId, taxiPath, mountSpell FROM character_entry_point WHERE guid = ?", CONNECTION_ASYNC);
    PrepareStatement(CHAR_SEL_CHARACTER_GLYPHS, "SELECT talentGroup, glyph1, glyph2, glyph3, glyph4, glyph5, glyph6 FROM character_glyphs WHERE guid = ?", CONNECTION_ASYNC);
    PrepareStatement(CHAR_SEL_CHARACTER_TALENTS, "SELECT spell, specMask FROM character_talent WHERE guid = ?", CONNECTION_ASYNC);
    PrepareStatement(CHAR_SEL_CHARACTER_SKILLS, "SELECT skill, value, max FROM character_skills WHERE guid = ?", CONNECTION_ASYNC);
    PrepareStatement(CHAR_SEL_CHARACTER_RANDOMBG, "SELECT guid FROM character_battleground_random WHERE guid = ?", CONNECTION_ASYNC);
    PrepareStatement(CHAR_SEL_CHARACTER_BANNED, "SELECT guid FROM character_banned WHERE guid = ? AND active = 1", CONNECTION_ASYNC);
    PrepareStatement(CHAR_SEL_CHARACTER_QUESTSTATUSREW, "SELECT quest FROM character_queststatus_rewarded WHERE guid = ? AND active = 1", CONNECTION_ASYNC);
    PrepareStatement(CHAR_SEL_ACCOUNT_INSTANCELOCKTIMES, "SELECT instanceId, releaseTime FROM account_instance_times WHERE accountId = ?", CONNECTION_ASYNC);
    PrepareStatement(CHAR_SEL_BREW_OF_THE_MONTH, "SELECT lastEventId FROM character_brew_of_the_month WHERE guid = ?", CONNECTION_ASYNC);
    PrepareStatement(CHAR_REP_BREW_OF_THE_MONTH, "REPLACE INTO character_brew_of_the_month (guid, lastEventId) VALUES (?, ?)", CONNECTION_ASYNC);
    // End LoginQueryHolder content

    PrepareStatement(CHAR_SEL_CHARACTER_ACTIONS_SPEC, "SELECT button, action, type FROM character_action WHERE guid = ? AND spec = ? ORDER BY button", CONNECTION_ASYNC);
    PrepareStatement(CHAR_SEL_MAILITEMS, "SELECT creatorGuid, giftCreatorGuid, count, duration, charges, flags, enchantments, randomPropertyId, durability, playedTime, text, item_guid, itemEntry, owner_guid FROM mail_items mi JOIN item_instance ii ON mi.item_guid = ii.guid WHERE mail_id = ?", CONNECTION_SYNCH);
    PrepareStatement(CHAR_SEL_AUCTION_ITEMS, "SELECT creatorGuid, giftCreatorGuid, count, duration, charges, flags, enchantments, randomPropertyId, durability, playedTime, text, itemguid, itemEntry FROM auctionhouse ah JOIN item_instance ii ON ah.itemguid = ii.guid", CONNECTION_SYNCH);
    PrepareStatement(CHAR_SEL_AUCTIONS, "SELECT id, auctioneerguid, itemguid, itemEntry, count, itemowner, buyoutprice, time, buyguid, lastbid, startbid, deposit FROM auctionhouse ah INNER JOIN item_instance ii ON ii.guid = ah.itemguid", CONNECTION_SYNCH);
    PrepareStatement(CHAR_INS_AUCTION, "INSERT INTO auctionhouse (id, auctioneerguid, itemguid, itemowner, buyoutprice, time, buyguid, lastbid, startbid, deposit) VALUES (?, ?, ?, ?, ?, ?, ?, ?, ?, ?)", CONNECTION_ASYNC);
    PrepareStatement(CHAR_DEL_AUCTION, "DELETE FROM auctionhouse WHERE id = ?", CONNECTION_ASYNC);
    PrepareStatement(CHAR_UPD_AUCTION_BID, "UPDATE auctionhouse SET buyguid = ?, lastbid = ? WHERE id = ?", CONNECTION_ASYNC);
    PrepareStatement(CHAR_INS_MAIL, "INSERT INTO mail(id, messageType, stationery, mailTemplateId, sender, receiver, subject, body, has_items, expire_time, deliver_time, money, cod, checked) VALUES (?, ?, ?, ?, ?, ?, ?, ?, ?, ?, ?, ?, ?, ?)", CONNECTION_ASYNC);
    PrepareStatement(CHAR_DEL_MAIL_BY_ID, "DELETE FROM mail WHERE id = ?", CONNECTION_ASYNC);
    PrepareStatement(CHAR_INS_MAIL_ITEM, "INSERT INTO mail_items(mail_id, item_guid, receiver) VALUES (?, ?, ?)", CONNECTION_ASYNC);
    PrepareStatement(CHAR_DEL_MAIL_ITEM, "DELETE FROM mail_items WHERE item_guid = ?", CONNECTION_ASYNC);
    PrepareStatement(CHAR_DEL_INVALID_MAIL_ITEM, "DELETE FROM mail_items WHERE item_guid = ?", CONNECTION_ASYNC);
    PrepareStatement(CHAR_SEL_EXPIRED_MAIL, "SELECT id, messageType, sender, receiver, has_items, expire_time, cod, checked, mailTemplateId FROM mail WHERE expire_time < ?", CONNECTION_SYNCH);
    PrepareStatement(CHAR_SEL_EXPIRED_MAIL_ITEMS, "SELECT item_guid, itemEntry, mail_id FROM mail_items mi INNER JOIN item_instance ii ON ii.guid = mi.item_guid LEFT JOIN mail mm ON mi.mail_id = mm.id WHERE mm.id IS NOT NULL AND mm.expire_time < ?", CONNECTION_SYNCH);
    PrepareStatement(CHAR_UPD_MAIL_RETURNED, "UPDATE mail SET sender = ?, receiver = ?, expire_time = ?, deliver_time = ?, cod = 0, checked = ? WHERE id = ?", CONNECTION_ASYNC);
    PrepareStatement(CHAR_UPD_MAIL_ITEM_RECEIVER, "UPDATE mail_items SET receiver = ? WHERE item_guid = ?", CONNECTION_ASYNC);
    PrepareStatement(CHAR_UPD_ITEM_OWNER, "UPDATE item_instance SET owner_guid = ? WHERE guid = ?", CONNECTION_ASYNC);

    PrepareStatement(CHAR_SEL_ITEM_REFUNDS, "SELECT player_guid, paidMoney, paidExtendedCost FROM item_refund_instance WHERE item_guid = ? AND player_guid = ? LIMIT 1", CONNECTION_SYNCH);
    PrepareStatement(CHAR_SEL_ITEM_BOP_TRADE, "SELECT allowedPlayers FROM item_soulbound_trade_data WHERE itemGuid = ? LIMIT 1", CONNECTION_SYNCH);
    PrepareStatement(CHAR_DEL_ITEM_BOP_TRADE, "DELETE FROM item_soulbound_trade_data WHERE itemGuid = ? LIMIT 1", CONNECTION_ASYNC);
    PrepareStatement(CHAR_INS_ITEM_BOP_TRADE, "INSERT INTO item_soulbound_trade_data VALUES (?, ?)", CONNECTION_ASYNC);
    PrepareStatement(CHAR_REP_INVENTORY_ITEM, "REPLACE INTO character_inventory (guid, bag, slot, item) VALUES (?, ?, ?, ?)", CONNECTION_ASYNC);
    PrepareStatement(CHAR_REP_ITEM_INSTANCE, "REPLACE INTO item_instance (itemEntry, owner_guid, creatorGuid, giftCreatorGuid, count, duration, charges, flags, enchantments, randomPropertyId, durability, playedTime, text, guid) VALUES (?, ?, ?, ?, ?, ?, ?, ?, ?, ?, ?, ?, ?, ?)", CONNECTION_ASYNC);
    PrepareStatement(CHAR_UPD_ITEM_INSTANCE, "UPDATE item_instance SET itemEntry = ?, owner_guid = ?, creatorGuid = ?, giftCreatorGuid = ?, count = ?, duration = ?, charges = ?, flags = ?, enchantments = ?, randomPropertyId = ?, durability = ?, playedTime = ?, text = ? WHERE guid = ?", CONNECTION_ASYNC);
    PrepareStatement(CHAR_UPD_ITEM_INSTANCE_ON_LOAD, "UPDATE item_instance SET duration = ?, flags = ?, durability = ? WHERE guid = ?", CONNECTION_ASYNC);
    PrepareStatement(CHAR_DEL_ITEM_INSTANCE, "DELETE FROM item_instance WHERE guid = ?", CONNECTION_ASYNC);
    PrepareStatement(CHAR_DEL_ITEM_INSTANCE_BY_OWNER, "DELETE FROM item_instance WHERE owner_guid = ?", CONNECTION_ASYNC);
    PrepareStatement(CHAR_UPD_GIFT_OWNER, "UPDATE character_gifts SET guid = ? WHERE item_guid = ?", CONNECTION_ASYNC);
    PrepareStatement(CHAR_DEL_GIFT, "DELETE FROM character_gifts WHERE item_guid = ?", CONNECTION_ASYNC);
    PrepareStatement(CHAR_SEL_CHARACTER_GIFT_BY_ITEM, "SELECT entry, flags FROM character_gifts WHERE item_guid = ?", CONNECTION_ASYNC);
    PrepareStatement(CHAR_SEL_ACCOUNT_BY_NAME, "SELECT account FROM characters WHERE name = ?", CONNECTION_SYNCH);
    PrepareStatement(CHAR_DEL_ACCOUNT_INSTANCE_LOCK_TIMES, "DELETE FROM account_instance_times WHERE accountId = ?", CONNECTION_ASYNC);
    PrepareStatement(CHAR_INS_ACCOUNT_INSTANCE_LOCK_TIMES, "INSERT INTO account_instance_times (accountId, instanceId, releaseTime) VALUES (?, ?, ?)", CONNECTION_ASYNC);
    PrepareStatement(CHAR_SEL_MATCH_MAKER_RATING, "SELECT matchMakerRating, maxMMR  FROM character_arena_stats WHERE guid = ? AND slot = ?", CONNECTION_SYNCH);
    PrepareStatement(CHAR_SEL_CHARACTER_COUNT, "SELECT account, COUNT(guid) FROM characters WHERE account = ? GROUP BY account", CONNECTION_ASYNC);
    PrepareStatement(CHAR_UPD_NAME, "UPDATE characters set name = ?, at_login = at_login & ~ ? WHERE guid = ?", CONNECTION_ASYNC);
    PrepareStatement(CHAR_DEL_DECLINED_NAME, "DELETE FROM character_declinedname WHERE guid = ?", CONNECTION_ASYNC);

    // Guild handling
    // 0: uint32, 1: string, 2: uint32, 3: string, 4: string, 5: uint64, 6-10: uint32, 11: uint64
    PrepareStatement(CHAR_INS_GUILD, "INSERT INTO guild (guildid, name, leaderguid, info, motd, createdate, EmblemStyle, EmblemColor, BorderStyle, BorderColor, BackgroundColor, BankMoney) VALUES(?, ?, ?, ?, ?, ?, ?, ?, ?, ?, ?, ?)", CONNECTION_ASYNC);
    PrepareStatement(CHAR_DEL_GUILD, "DELETE FROM guild WHERE guildid = ?", CONNECTION_ASYNC); // 0: uint32
    // 0: uint32, 1: uint32, 2: uint8, 4: string, 5: string
    PrepareStatement(CHAR_INS_GUILD_MEMBER, "INSERT INTO guild_member (guildid, guid, rank, pnote, offnote) VALUES (?, ?, ?, ?, ?)", CONNECTION_ASYNC);
    PrepareStatement(CHAR_DEL_GUILD_MEMBER, "DELETE FROM guild_member WHERE guid = ?", CONNECTION_ASYNC); // 0: uint32
    PrepareStatement(CHAR_DEL_GUILD_MEMBERS, "DELETE FROM guild_member WHERE guildid = ?", CONNECTION_ASYNC); // 0: uint32
    // 0: uint32, 1: uint8, 3: string, 4: uint32, 5: uint32
    PrepareStatement(CHAR_INS_GUILD_RANK, "INSERT INTO guild_rank (guildid, rid, rname, rights, BankMoneyPerDay) VALUES (?, ?, ?, ?, ?)", CONNECTION_ASYNC);
    PrepareStatement(CHAR_DEL_GUILD_RANKS, "DELETE FROM guild_rank WHERE guildid = ?", CONNECTION_ASYNC); // 0: uint32
    PrepareStatement(CHAR_DEL_GUILD_LOWEST_RANK, "DELETE FROM guild_rank WHERE guildid = ? AND rid >= ?", CONNECTION_ASYNC); // 0: uint32, 1: uint8
    PrepareStatement(CHAR_INS_GUILD_BANK_TAB, "INSERT INTO guild_bank_tab (guildid, TabId) VALUES (?, ?)", CONNECTION_ASYNC); // 0: uint32, 1: uint8
    PrepareStatement(CHAR_DEL_GUILD_BANK_TAB, "DELETE FROM guild_bank_tab WHERE guildid = ? AND TabId = ?", CONNECTION_ASYNC); // 0: uint32, 1: uint8
    PrepareStatement(CHAR_DEL_GUILD_BANK_TABS, "DELETE FROM guild_bank_tab WHERE guildid = ?", CONNECTION_ASYNC); // 0: uint32
    // 0: uint32, 1: uint8, 2: uint8, 3: uint32, 4: uint32
    PrepareStatement(CHAR_INS_GUILD_BANK_ITEM, "INSERT INTO guild_bank_item (guildid, TabId, SlotId, item_guid) VALUES (?, ?, ?, ?)", CONNECTION_ASYNC);
    PrepareStatement(CHAR_DEL_GUILD_BANK_ITEM, "DELETE FROM guild_bank_item WHERE guildid = ? AND TabId = ? AND SlotId = ?", CONNECTION_ASYNC); // 0: uint32, 1: uint8, 2: uint8
    PrepareStatement(CHAR_DEL_GUILD_BANK_ITEMS, "DELETE FROM guild_bank_item WHERE guildid = ?", CONNECTION_ASYNC); // 0: uint32
    // 0: uint32, 1: uint8, 2: uint8, 3: uint8, 4: uint32
    PrepareStatement(CHAR_INS_GUILD_BANK_RIGHT, "INSERT INTO guild_bank_right (guildid, TabId, rid, gbright, SlotPerDay) VALUES (?, ?, ?, ?, ?) "
                     "ON DUPLICATE KEY UPDATE gbright = VALUES(gbright), SlotPerDay = VALUES(SlotPerDay)", CONNECTION_ASYNC);
    PrepareStatement(CHAR_DEL_GUILD_BANK_RIGHTS, "DELETE FROM guild_bank_right WHERE guildid = ?", CONNECTION_ASYNC); // 0: uint32
    PrepareStatement(CHAR_DEL_GUILD_BANK_RIGHTS_FOR_RANK, "DELETE FROM guild_bank_right WHERE guildid = ? AND rid = ?", CONNECTION_ASYNC); // 0: uint32, 1: uint8
    // 0-1: uint32, 2-3: uint8, 4-5: uint32, 6: uint16, 7: uint8, 8: uint64
    PrepareStatement(CHAR_INS_GUILD_BANK_EVENTLOG, "INSERT INTO guild_bank_eventlog (guildid, LogGuid, TabId, EventType, PlayerGuid, ItemOrMoney, ItemStackCount, DestTabId, TimeStamp) VALUES (?, ?, ?, ?, ?, ?, ?, ?, ?)", CONNECTION_ASYNC);
    PrepareStatement(CHAR_DEL_GUILD_BANK_EVENTLOG, "DELETE FROM guild_bank_eventlog WHERE guildid = ? AND LogGuid = ? AND TabId = ?", CONNECTION_ASYNC); // 0: uint32, 1: uint32, 2: uint8
    PrepareStatement(CHAR_DEL_GUILD_BANK_EVENTLOGS, "DELETE FROM guild_bank_eventlog WHERE guildid = ?", CONNECTION_ASYNC); // 0: uint32
    // 0-1: uint32, 2: uint8, 3-4: uint32, 5: uint8, 6: uint64
    PrepareStatement(CHAR_INS_GUILD_EVENTLOG, "INSERT INTO guild_eventlog (guildid, LogGuid, EventType, PlayerGuid1, PlayerGuid2, NewRank, TimeStamp) VALUES (?, ?, ?, ?, ?, ?, ?)", CONNECTION_ASYNC);
    PrepareStatement(CHAR_DEL_GUILD_EVENTLOG, "DELETE FROM guild_eventlog WHERE guildid = ? AND LogGuid = ?", CONNECTION_ASYNC); // 0: uint32, 1: uint32
    PrepareStatement(CHAR_DEL_GUILD_EVENTLOGS, "DELETE FROM guild_eventlog WHERE guildid = ?", CONNECTION_ASYNC); // 0: uint32
    PrepareStatement(CHAR_UPD_GUILD_MEMBER_PNOTE, "UPDATE guild_member SET pnote = ? WHERE guid = ?", CONNECTION_ASYNC); // 0: string, 1: uint32
    PrepareStatement(CHAR_UPD_GUILD_MEMBER_OFFNOTE, "UPDATE guild_member SET offnote = ? WHERE guid = ?", CONNECTION_ASYNC); // 0: string, 1: uint32
    PrepareStatement(CHAR_UPD_GUILD_MEMBER_RANK, "UPDATE guild_member SET rank = ? WHERE guid = ?", CONNECTION_ASYNC); // 0: uint8, 1: uint32
    PrepareStatement(CHAR_UPD_GUILD_MOTD, "UPDATE guild SET motd = ? WHERE guildid = ?", CONNECTION_ASYNC); // 0: string, 1: uint32
    PrepareStatement(CHAR_UPD_GUILD_INFO, "UPDATE guild SET info = ? WHERE guildid = ?", CONNECTION_ASYNC); // 0: string, 1: uint32
    PrepareStatement(CHAR_UPD_GUILD_LEADER, "UPDATE guild SET leaderguid = ? WHERE guildid = ?", CONNECTION_ASYNC); // 0: uint32, 1: uint32
    PrepareStatement(CHAR_UPD_GUILD_RANK_NAME, "UPDATE guild_rank SET rname = ? WHERE rid = ? AND guildid = ?", CONNECTION_ASYNC); // 0: string, 1: uint8, 2: uint32
    PrepareStatement(CHAR_UPD_GUILD_RANK_RIGHTS, "UPDATE guild_rank SET rights = ? WHERE rid = ? AND guildid = ?", CONNECTION_ASYNC); // 0: uint32, 1: uint8, 2: uint32
    // 0-5: uint32
    PrepareStatement(CHAR_UPD_GUILD_EMBLEM_INFO, "UPDATE guild SET EmblemStyle = ?, EmblemColor = ?, BorderStyle = ?, BorderColor = ?, BackgroundColor = ? WHERE guildid = ?", CONNECTION_ASYNC);
    // 0: string, 1: string, 2: uint32, 3: uint8
    PrepareStatement(CHAR_UPD_GUILD_BANK_TAB_INFO, "UPDATE guild_bank_tab SET TabName = ?, TabIcon = ? WHERE guildid = ? AND TabId = ?", CONNECTION_ASYNC);
    PrepareStatement(CHAR_UPD_GUILD_BANK_MONEY, "UPDATE guild SET BankMoney = ? WHERE guildid = ?", CONNECTION_ASYNC); // 0: uint64, 1: uint32
    // 0: uint8, 1: uint32, 2: uint8, 3: uint32
    PrepareStatement(CHAR_UPD_GUILD_BANK_EVENTLOG_TAB, "UPDATE guild_bank_eventlog SET TabId = ? WHERE guildid = ? AND TabId = ? AND LogGuid = ?", CONNECTION_ASYNC);
    PrepareStatement(CHAR_UPD_GUILD_RANK_BANK_MONEY, "UPDATE guild_rank SET BankMoneyPerDay = ? WHERE rid = ? AND guildid = ?", CONNECTION_ASYNC); // 0: uint32, 1: uint8, 2: uint32
    PrepareStatement(CHAR_UPD_GUILD_BANK_TAB_TEXT, "UPDATE guild_bank_tab SET TabText = ? WHERE guildid = ? AND TabId = ?", CONNECTION_ASYNC); // 0: string, 1: uint32, 2: uint8

    PrepareStatement(CHAR_INS_GUILD_MEMBER_WITHDRAW,
                     "INSERT INTO guild_member_withdraw (guid, tab0, tab1, tab2, tab3, tab4, tab5, money) VALUES (?, ?, ?, ?, ?, ?, ?, ?) "
                     "ON DUPLICATE KEY UPDATE tab0 = VALUES (tab0), tab1 = VALUES (tab1), tab2 = VALUES (tab2), tab3 = VALUES (tab3), tab4 = VALUES (tab4), tab5 = VALUES (tab5)", CONNECTION_ASYNC);
    PrepareStatement(CHAR_DEL_GUILD_MEMBER_WITHDRAW, "TRUNCATE guild_member_withdraw", CONNECTION_ASYNC);

    // 0: uint32, 1: uint32, 2: uint32
    PrepareStatement(CHAR_SEL_CHAR_DATA_FOR_GUILD, "SELECT name, level, class, zone, account FROM characters WHERE guid = ?", CONNECTION_SYNCH);

    // Chat channel handling
    PrepareStatement(CHAR_INS_CHANNEL, "INSERT INTO channels(channelId, name, team, announce, lastUsed) VALUES (?, ?, ?, ?, UNIX_TIMESTAMP())", CONNECTION_ASYNC);
    PrepareStatement(CHAR_UPD_CHANNEL, "UPDATE channels SET announce = ?, password = ?, lastUsed = UNIX_TIMESTAMP() WHERE channelId = ?", CONNECTION_ASYNC);
    PrepareStatement(CHAR_UPD_CHANNEL_USAGE, "UPDATE channels SET lastUsed = UNIX_TIMESTAMP() WHERE channelId = ?", CONNECTION_ASYNC);
    PrepareStatement(CHAR_DEL_OLD_CHANNELS, "DELETE FROM channels WHERE lastUsed + ? < UNIX_TIMESTAMP()", CONNECTION_ASYNC);
    PrepareStatement(CHAR_DEL_OLD_CHANNELS_BANS, "DELETE cb.* FROM channels_bans cb LEFT JOIN channels cn ON cb.channelId=cn.channelId WHERE cn.channelId IS NULL OR cb.banTime <= UNIX_TIMESTAMP()", CONNECTION_ASYNC);
    PrepareStatement(CHAR_INS_CHANNEL_BAN, "REPLACE INTO channels_bans VALUES (?, ?, ?)", CONNECTION_ASYNC);
    PrepareStatement(CHAR_DEL_CHANNEL_BAN, "DELETE FROM channels_bans WHERE channelId = ? AND playerGUID = ?", CONNECTION_ASYNC);

    // Equipmentsets
    PrepareStatement(CHAR_UPD_EQUIP_SET, "UPDATE character_equipmentsets SET name=?, iconname=?, ignore_mask=?, item0=?, item1=?, item2=?, item3=?, "
                     "item4=?, item5=?, item6=?, item7=?, item8=?, item9=?, item10=?, item11=?, item12=?, item13=?, item14=?, item15=?, item16=?, "
                     "item17=?, item18=? WHERE guid=? AND setguid=? AND setindex=?", CONNECTION_ASYNC);
    PrepareStatement(CHAR_INS_EQUIP_SET, "INSERT INTO character_equipmentsets (guid, setguid, setindex, name, iconname, ignore_mask, item0, item1, item2, item3, "
                     "item4, item5, item6, item7, item8, item9, item10, item11, item12, item13, item14, item15, item16, item17, item18) "
                     "VALUES (?, ?, ?, ?, ?, ?, ?, ?, ?, ?, ?, ?, ?, ?, ?, ?, ?, ?, ?, ?, ?, ?, ?, ?, ?)", CONNECTION_ASYNC);
    PrepareStatement(CHAR_DEL_EQUIP_SET, "DELETE FROM character_equipmentsets WHERE setguid=?", CONNECTION_ASYNC);

    // Auras
    PrepareStatement(CHAR_INS_AURA, "INSERT INTO character_aura (guid, casterGuid, itemGuid, spell, effectMask, recalculateMask, stackcount, amount0, amount1, amount2, base_amount0, base_amount1, base_amount2, maxDuration, remainTime, remainCharges) "
                     "VALUES (?, ?, ?, ?, ?, ?, ?, ?, ?, ?, ?, ?, ?, ?, ?, ?)", CONNECTION_ASYNC);

    // Account data
    PrepareStatement(CHAR_SEL_ACCOUNT_DATA, "SELECT type, time, data FROM account_data WHERE accountId = ?", CONNECTION_SYNCH);
    PrepareStatement(CHAR_REP_ACCOUNT_DATA, "REPLACE INTO account_data (accountId, type, time, data) VALUES (?, ?, ?, ?)", CONNECTION_ASYNC);
    PrepareStatement(CHAR_DEL_ACCOUNT_DATA, "DELETE FROM account_data WHERE accountId = ?", CONNECTION_ASYNC);
    PrepareStatement(CHAR_SEL_PLAYER_ACCOUNT_DATA, "SELECT type, time, data FROM character_account_data WHERE guid = ?", CONNECTION_ASYNC);
    PrepareStatement(CHAR_REP_PLAYER_ACCOUNT_DATA, "REPLACE INTO character_account_data(guid, type, time, data) VALUES (?, ?, ?, ?)", CONNECTION_ASYNC);
    PrepareStatement(CHAR_DEL_PLAYER_ACCOUNT_DATA, "DELETE FROM character_account_data WHERE guid = ?", CONNECTION_ASYNC);

    // Tutorials
    PrepareStatement(CHAR_SEL_TUTORIALS, "SELECT tut0, tut1, tut2, tut3, tut4, tut5, tut6, tut7 FROM account_tutorial WHERE accountId = ?", CONNECTION_SYNCH);
    PrepareStatement(CHAR_SEL_HAS_TUTORIALS, "SELECT 1 FROM account_tutorial WHERE accountId = ?", CONNECTION_SYNCH);
    PrepareStatement(CHAR_INS_TUTORIALS, "INSERT INTO account_tutorial(tut0, tut1, tut2, tut3, tut4, tut5, tut6, tut7, accountId) VALUES (?, ?, ?, ?, ?, ?, ?, ?, ?)", CONNECTION_ASYNC);
    PrepareStatement(CHAR_UPD_TUTORIALS, "UPDATE account_tutorial SET tut0 = ?, tut1 = ?, tut2 = ?, tut3 = ?, tut4 = ?, tut5 = ?, tut6 = ?, tut7 = ? WHERE accountId = ?", CONNECTION_ASYNC);
    PrepareStatement(CHAR_DEL_TUTORIALS, "DELETE FROM account_tutorial WHERE accountId = ?", CONNECTION_ASYNC);

    // Instance saves
    PrepareStatement(CHAR_INS_INSTANCE_SAVE, "INSERT INTO instance (id, map, resettime, difficulty, completedEncounters, data) VALUES (?, ?, ?, ?, ?, ?)", CONNECTION_ASYNC);
    PrepareStatement(CHAR_UPD_INSTANCE_SAVE_DATA, "UPDATE instance SET data=? WHERE id=?", CONNECTION_ASYNC);
    PrepareStatement(CHAR_UPD_INSTANCE_SAVE_ENCOUNTERMASK, "UPDATE instance SET completedEncounters=? WHERE id=?", CONNECTION_ASYNC);

    // Game event saves
    PrepareStatement(CHAR_DEL_GAME_EVENT_SAVE, "DELETE FROM game_event_save WHERE eventEntry = ?", CONNECTION_ASYNC);
    PrepareStatement(CHAR_INS_GAME_EVENT_SAVE, "INSERT INTO game_event_save (eventEntry, state, next_start) VALUES (?, ?, ?)", CONNECTION_ASYNC);

    // Game event condition saves
    PrepareStatement(CHAR_DEL_ALL_GAME_EVENT_CONDITION_SAVE, "DELETE FROM game_event_condition_save WHERE eventEntry = ?", CONNECTION_ASYNC);
    PrepareStatement(CHAR_DEL_GAME_EVENT_CONDITION_SAVE, "DELETE FROM game_event_condition_save WHERE eventEntry = ? AND condition_id = ?", CONNECTION_ASYNC);
    PrepareStatement(CHAR_INS_GAME_EVENT_CONDITION_SAVE, "INSERT INTO game_event_condition_save (eventEntry, condition_id, done) VALUES (?, ?, ?)", CONNECTION_ASYNC);

    // Petitions
    PrepareStatement(CHAR_DEL_ALL_PETITION_SIGNATURES, "DELETE FROM petition_sign WHERE playerguid = ?", CONNECTION_ASYNC);
    PrepareStatement(CHAR_DEL_PETITION_SIGNATURE, "DELETE FROM petition_sign WHERE playerguid = ? AND type = ?", CONNECTION_ASYNC);

    // Arena teams
    PrepareStatement(CHAR_INS_ARENA_TEAM, "INSERT INTO arena_team (arenaTeamId, name, captainGuid, type, rating, backgroundColor, emblemStyle, emblemColor, borderStyle, borderColor) VALUES (?, ?, ?, ?, ?, ?, ?, ?, ?, ?)", CONNECTION_ASYNC);
    PrepareStatement(CHAR_INS_ARENA_TEAM_MEMBER, "INSERT INTO arena_team_member (arenaTeamId, guid) VALUES (?, ?)", CONNECTION_ASYNC);
    PrepareStatement(CHAR_DEL_ARENA_TEAM, "DELETE FROM arena_team WHERE arenaTeamId = ?", CONNECTION_ASYNC);
    PrepareStatement(CHAR_DEL_ARENA_TEAM_MEMBERS, "DELETE FROM arena_team_member WHERE arenaTeamId = ?", CONNECTION_ASYNC);
    PrepareStatement(CHAR_UPD_ARENA_TEAM_CAPTAIN, "UPDATE arena_team SET captainGuid = ? WHERE arenaTeamId = ?", CONNECTION_ASYNC);
    PrepareStatement(CHAR_DEL_ARENA_TEAM_MEMBER, "DELETE FROM arena_team_member WHERE arenaTeamId = ? AND guid = ?", CONNECTION_ASYNC);
    PrepareStatement(CHAR_UPD_ARENA_TEAM_STATS, "UPDATE arena_team SET rating = ?, weekGames = ?, weekWins = ?, seasonGames = ?, seasonWins = ?, rank = ? WHERE arenaTeamId = ?", CONNECTION_ASYNC);
    PrepareStatement(CHAR_UPD_ARENA_TEAM_MEMBER, "UPDATE arena_team_member SET personalRating = ?, weekGames = ?, weekWins = ?, seasonGames = ?, seasonWins = ? WHERE arenaTeamId = ? AND guid = ?", CONNECTION_ASYNC);
    PrepareStatement(CHAR_REP_CHARACTER_ARENA_STATS, "REPLACE INTO character_arena_stats (guid, slot, matchMakerRating, maxMMR) VALUES (?, ?, ?, ?)", CONNECTION_ASYNC);
    PrepareStatement(CHAR_SEL_PLAYER_ARENA_TEAMS, "SELECT arena_team_member.arenaTeamId FROM arena_team_member JOIN arena_team ON arena_team_member.arenaTeamId = arena_team.arenaTeamId WHERE guid = ?", CONNECTION_SYNCH);

    // Character battleground data
    PrepareStatement(CHAR_INS_PLAYER_ENTRY_POINT, "INSERT INTO character_entry_point (guid, joinX, joinY, joinZ, joinO, joinMapId, taxiPath, mountSpell) VALUES (?, ?, ?, ?, ?, ?, ?, ?)", CONNECTION_ASYNC);
    PrepareStatement(CHAR_DEL_PLAYER_ENTRY_POINT, "DELETE FROM character_entry_point WHERE guid = ?", CONNECTION_ASYNC);

    // Character homebind
    PrepareStatement(CHAR_INS_PLAYER_HOMEBIND, "INSERT INTO character_homebind (guid, mapId, zoneId, posX, posY, posZ) VALUES (?, ?, ?, ?, ?, ?)", CONNECTION_ASYNC);
    PrepareStatement(CHAR_UPD_PLAYER_HOMEBIND, "UPDATE character_homebind SET mapId = ?, zoneId = ?, posX = ?, posY = ?, posZ = ? WHERE guid = ?", CONNECTION_ASYNC);
    PrepareStatement(CHAR_DEL_PLAYER_HOMEBIND, "DELETE FROM character_homebind WHERE guid = ?", CONNECTION_ASYNC);

    // Corpse
    PrepareStatement(CHAR_SEL_CORPSES, "SELECT posX, posY, posZ, orientation, mapId, displayId, itemCache, bytes1, bytes2, guildId, flags, dynFlags, time, corpseType, instanceId, phaseMask, corpseGuid, guid FROM corpse WHERE corpseType <> 0", CONNECTION_SYNCH);
    PrepareStatement(CHAR_INS_CORPSE, "INSERT INTO corpse (corpseGuid, guid, posX, posY, posZ, orientation, mapId, displayId, itemCache, bytes1, bytes2, guildId, flags, dynFlags, time, corpseType, instanceId, phaseMask) VALUES (?, ?, ?, ?, ?, ?, ?, ?, ?, ?, ?, ?, ?, ?, ?, ?, ?, ?)", CONNECTION_ASYNC);
    PrepareStatement(CHAR_DEL_CORPSE, "DELETE FROM corpse WHERE corpseGuid = ?", CONNECTION_ASYNC);
    PrepareStatement(CHAR_DEL_PLAYER_CORPSES, "DELETE FROM corpse WHERE guid = ? AND corpseType <> 0", CONNECTION_ASYNC);
    PrepareStatement(CHAR_DEL_OLD_CORPSES, "DELETE FROM corpse WHERE corpseType = 0 OR time < (UNIX_TIMESTAMP(NOW()) - ?)", CONNECTION_ASYNC);

    // Creature respawn
    PrepareStatement(CHAR_SEL_CREATURE_RESPAWNS, "SELECT guid, respawnTime FROM creature_respawn WHERE mapId = ? AND instanceId = ?", CONNECTION_SYNCH);
    PrepareStatement(CHAR_REP_CREATURE_RESPAWN, "REPLACE INTO creature_respawn (guid, respawnTime, mapId, instanceId) VALUES (?, ?, ?, ?)", CONNECTION_ASYNC);
    PrepareStatement(CHAR_DEL_CREATURE_RESPAWN, "DELETE FROM creature_respawn WHERE guid = ? AND mapId = ? AND instanceId = ?", CONNECTION_ASYNC);
    PrepareStatement(CHAR_DEL_CREATURE_RESPAWN_BY_INSTANCE, "DELETE FROM creature_respawn WHERE mapId = ? AND instanceId = ?", CONNECTION_ASYNC);

    // Gameobject respawn
    PrepareStatement(CHAR_SEL_GO_RESPAWNS, "SELECT guid, respawnTime FROM gameobject_respawn WHERE mapId = ? AND instanceId = ?", CONNECTION_SYNCH);
    PrepareStatement(CHAR_REP_GO_RESPAWN, "REPLACE INTO gameobject_respawn (guid, respawnTime, mapId, instanceId) VALUES (?, ?, ?, ?)", CONNECTION_ASYNC);
    PrepareStatement(CHAR_DEL_GO_RESPAWN, "DELETE FROM gameobject_respawn WHERE guid = ? AND mapId = ? AND instanceId = ?", CONNECTION_ASYNC);
    PrepareStatement(CHAR_DEL_GO_RESPAWN_BY_INSTANCE, "DELETE FROM gameobject_respawn WHERE mapId = ? AND instanceId = ?", CONNECTION_ASYNC);

    // GM Tickets
    PrepareStatement(CHAR_SEL_GM_TICKETS, "SELECT id, type, playerGuid, name, description, createTime, mapId, posX, posY, posZ, lastModifiedTime, closedBy, assignedTo, comment, response, completed, escalated, viewed, needMoreHelp, resolvedBy FROM gm_ticket", CONNECTION_SYNCH);
    PrepareStatement(CHAR_REP_GM_TICKET, "REPLACE INTO gm_ticket (id, type, playerGuid, name, description, createTime, mapId, posX, posY, posZ, lastModifiedTime, closedBy, assignedTo, comment, response, completed, escalated, viewed, needMoreHelp, resolvedBy) VALUES (?, ?, ?, ?, ?, ?, ?, ?, ?, ?, ?, ?, ?, ?, ?, ?, ?, ?, ?, ?)", CONNECTION_ASYNC);
    PrepareStatement(CHAR_DEL_GM_TICKET, "DELETE FROM gm_ticket WHERE id = ?", CONNECTION_ASYNC);
    PrepareStatement(CHAR_DEL_PLAYER_GM_TICKETS, "DELETE FROM gm_ticket WHERE playerGuid = ?", CONNECTION_ASYNC);
    PrepareStatement(CHAR_UPD_PLAYER_GM_TICKETS_ON_CHAR_DELETION, "UPDATE gm_ticket SET type = 2 WHERE playerGuid = ?", CONNECTION_ASYNC);

    // GM Survey/subsurvey/lag report
    PrepareStatement(CHAR_INS_GM_SURVEY, "INSERT INTO gm_survey (guid, surveyId, mainSurvey, comment, createTime) VALUES (?, ?, ?, ?, UNIX_TIMESTAMP(NOW()))", CONNECTION_ASYNC);
    PrepareStatement(CHAR_INS_GM_SUBSURVEY, "INSERT INTO gm_subsurvey (surveyId, questionId, answer, answerComment) VALUES (?, ?, ?, ?)", CONNECTION_ASYNC);
    PrepareStatement(CHAR_INS_LAG_REPORT, "INSERT INTO lag_reports (guid, lagType, mapId, posX, posY, posZ, latency, createTime) VALUES (?, ?, ?, ?, ?, ?, ?, ?)", CONNECTION_ASYNC);

    // LFG Data
    PrepareStatement(CHAR_REP_LFG_DATA, "REPLACE INTO lfg_data (guid, dungeon, state) VALUES (?, ?, ?)", CONNECTION_ASYNC);
    PrepareStatement(CHAR_DEL_LFG_DATA, "DELETE FROM lfg_data WHERE guid = ?", CONNECTION_ASYNC);

    // Player saving
    PrepareStatement(CHAR_INS_CHARACTER, "INSERT INTO characters (guid, account, name, race, class, gender, level, xp, money, playerBytes, playerBytes2, playerFlags, "
                     "map, instance_id, instance_mode_mask, position_x, position_y, position_z, orientation, trans_x, trans_y, trans_z, trans_o, transguid, "
                     "taximask, cinematic, "
                     "totaltime, leveltime, rest_bonus, logout_time, is_logout_resting, resettalents_cost, resettalents_time, "
                     "extra_flags, stable_slots, at_login, zone, "
                     "death_expire_time, taxi_path, arenaPoints, totalHonorPoints, todayHonorPoints, yesterdayHonorPoints, totalKills, "
                     "todayKills, yesterdayKills, chosenTitle, knownCurrencies, watchedFaction, drunk, health, power1, power2, power3, "
                     "power4, power5, power6, power7, latency, talentGroupsCount, activeTalentGroup, exploredZones, equipmentCache, ammoId, knownTitles, actionBars, grantableLevels) VALUES "
                     "(?,?,?,?,?,?,?,?,?,?,?,?,?,?,?,?,?,?,?,?,?,?,?,?,?,?,?,?,?,?,?,?,?,?,?,?,?,?,?,?,?,?,?,?,?,?,?,?,?,?,?,?,?,?,?,?,?,?,?,?,?,?,?,?,?,?,?)", CONNECTION_ASYNC);
    PrepareStatement(CHAR_UPD_CHARACTER, "UPDATE characters SET name=?,race=?,class=?,gender=?,level=?,xp=?,money=?,playerBytes=?,playerBytes2=?,playerFlags=?,"
                     "map=?,instance_id=?,instance_mode_mask=?,position_x=?,position_y=?,position_z=?,orientation=?,trans_x=?,trans_y=?,trans_z=?,trans_o=?,transguid=?,taximask=?,cinematic=?,totaltime=?,leveltime=?,rest_bonus=?,"
                     "logout_time=?,is_logout_resting=?,resettalents_cost=?,resettalents_time=?,extra_flags=?,stable_slots=?,at_login=?,zone=?,death_expire_time=?,taxi_path=?,"
                     "arenaPoints=?,totalHonorPoints=?,todayHonorPoints=?,yesterdayHonorPoints=?,totalKills=?,todayKills=?,yesterdayKills=?,chosenTitle=?,knownCurrencies=?,"
                     "watchedFaction=?,drunk=?,health=?,power1=?,power2=?,power3=?,power4=?,power5=?,power6=?,power7=?,latency=?,talentGroupsCount=?,activeTalentGroup=?,exploredZones=?,"
                     "equipmentCache=?,ammoId=?,knownTitles=?,actionBars=?,grantableLevels=?,online=? WHERE guid=?", CONNECTION_ASYNC);

    PrepareStatement(CHAR_UPD_ADD_AT_LOGIN_FLAG, "UPDATE characters SET at_login = at_login | ? WHERE guid = ?", CONNECTION_ASYNC);
    PrepareStatement(CHAR_UPD_REM_AT_LOGIN_FLAG, "UPDATE characters set at_login = at_login & ~ ? WHERE guid = ?", CONNECTION_ASYNC);
    PrepareStatement(CHAR_UPD_ALL_AT_LOGIN_FLAGS, "UPDATE characters SET at_login = at_login | ?", CONNECTION_ASYNC);
    PrepareStatement(CHAR_INS_BUG_REPORT, "INSERT INTO bugreport (type, content) VALUES(?, ?)", CONNECTION_ASYNC);
    PrepareStatement(CHAR_UPD_PETITION_NAME, "UPDATE petition SET name = ? WHERE petitionguid = ?", CONNECTION_ASYNC);
    PrepareStatement(CHAR_INS_PETITION_SIGNATURE, "INSERT INTO petition_sign (ownerguid, petitionguid, playerguid, player_account) VALUES (?, ?, ?, ?)", CONNECTION_ASYNC);
    PrepareStatement(CHAR_UPD_ACCOUNT_ONLINE, "UPDATE characters SET online = 0 WHERE account = ?", CONNECTION_ASYNC);
<<<<<<< HEAD
    //[AZTH]
    PrepareStatement(CHAR_INS_GROUP, "INSERT INTO groups (guid, leaderGuid, lootMethod, looterGuid, lootThreshold, icon1, icon2, icon3, icon4, icon5, icon6, icon7, icon8, groupType, difficulty, raiddifficulty, masterLooterGuid, MaxLevelGroup) VALUES (?, ?, ?, ?, ?, ?, ?, ?, ?, ?, ?, ?, ?, ?, ?, ?, ?, ?)", CONNECTION_ASYNC);
    //[/AZTH]
=======
    PrepareStatement(CHAR_INS_GROUP, "INSERT INTO groups (guid, leaderGuid, lootMethod, looterGuid, lootThreshold, icon1, icon2, icon3, icon4, icon5, icon6, icon7, icon8, groupType, difficulty, raidDifficulty, masterLooterGuid) VALUES (?, ?, ?, ?, ?, ?, ?, ?, ?, ?, ?, ?, ?, ?, ?, ?, ?)", CONNECTION_ASYNC);
>>>>>>> acfdd2d3
    PrepareStatement(CHAR_REP_GROUP_MEMBER, "REPLACE INTO group_member (guid, memberGuid, memberFlags, subgroup, roles) VALUES(?, ?, ?, ?, ?)", CONNECTION_ASYNC);
    PrepareStatement(CHAR_DEL_GROUP_MEMBER, "DELETE FROM group_member WHERE memberGuid = ? AND guid = ?", CONNECTION_ASYNC);
    PrepareStatement(CHAR_UPD_GROUP_LEADER, "UPDATE groups SET leaderGuid = ? WHERE guid = ?", CONNECTION_ASYNC);
    PrepareStatement(CHAR_UPD_GROUP_TYPE, "UPDATE groups SET groupType = ? WHERE guid = ?", CONNECTION_ASYNC);
    PrepareStatement(CHAR_UPD_GROUP_MEMBER_SUBGROUP, "UPDATE group_member SET subgroup = ? WHERE memberGuid = ?", CONNECTION_ASYNC);
    PrepareStatement(CHAR_UPD_GROUP_MEMBER_FLAG, "UPDATE group_member SET memberFlags = ? WHERE memberGuid = ?", CONNECTION_ASYNC);
    PrepareStatement(CHAR_UPD_GROUP_DIFFICULTY, "UPDATE groups SET difficulty = ? WHERE guid = ?", CONNECTION_ASYNC);
    PrepareStatement(CHAR_UPD_GROUP_RAID_DIFFICULTY, "UPDATE groups SET raidDifficulty = ? WHERE guid = ?", CONNECTION_ASYNC);
    PrepareStatement(CHAR_DEL_ALL_GM_TICKETS, "TRUNCATE TABLE gm_ticket", CONNECTION_ASYNC);
    PrepareStatement(CHAR_DEL_INVALID_SPELL_TALENTS, "DELETE FROM character_talent WHERE spell = ?", CONNECTION_ASYNC);
    PrepareStatement(CHAR_DEL_INVALID_SPELL_SPELLS, "DELETE FROM character_spell WHERE spell = ?", CONNECTION_ASYNC);
    PrepareStatement(CHAR_UPD_DELETE_INFO, "UPDATE characters SET deleteInfos_Name = name, deleteInfos_Account = account, deleteDate = UNIX_TIMESTAMP(), name = '', account = 0 WHERE guid = ?", CONNECTION_ASYNC);
    PrepareStatement(CHAR_UDP_RESTORE_DELETE_INFO, "UPDATE characters SET name = ?, account = ?, deleteDate = NULL, deleteInfos_Name = NULL, deleteInfos_Account = NULL WHERE deleteDate IS NOT NULL AND guid = ?", CONNECTION_ASYNC);
    PrepareStatement(CHAR_UPD_ZONE, "UPDATE characters SET zone = ? WHERE guid = ?", CONNECTION_ASYNC);
    PrepareStatement(CHAR_UPD_LEVEL, "UPDATE characters SET level = ?, xp = 0 WHERE guid = ?", CONNECTION_ASYNC);
    PrepareStatement(CHAR_DEL_INVALID_ACHIEV_PROGRESS_CRITERIA, "DELETE FROM character_achievement_progress WHERE criteria = ?", CONNECTION_ASYNC);
    PrepareStatement(CHAR_DEL_INVALID_ACHIEVMENT, "DELETE FROM character_achievement WHERE achievement = ?", CONNECTION_ASYNC);
    PrepareStatement(CHAR_INS_ADDON, "INSERT INTO addons (name, crc) VALUES (?, ?)", CONNECTION_ASYNC);
    PrepareStatement(CHAR_DEL_INVALID_PET_SPELL, "DELETE FROM pet_spell WHERE spell = ?", CONNECTION_ASYNC);
    PrepareStatement(CHAR_UPD_GLOBAL_INSTANCE_RESETTIME, "UPDATE instance_reset SET resettime = ? WHERE mapid = ? AND difficulty = ?", CONNECTION_ASYNC);
    PrepareStatement(CHAR_UPD_CHAR_ONLINE, "UPDATE characters SET online = 1 WHERE guid = ?", CONNECTION_ASYNC);
    PrepareStatement(CHAR_UPD_CHAR_NAME_AT_LOGIN, "UPDATE characters set name = ?, at_login = at_login & ~ ? WHERE guid = ?", CONNECTION_ASYNC);
    PrepareStatement(CHAR_UPD_WORLDSTATE, "UPDATE worldstates SET value = ? WHERE entry = ?", CONNECTION_ASYNC);
    PrepareStatement(CHAR_INS_WORLDSTATE, "INSERT INTO worldstates (entry, value) VALUES (?, ?)", CONNECTION_ASYNC);
    PrepareStatement(CHAR_DEL_CHAR_INSTANCE_BY_INSTANCE, "DELETE FROM character_instance WHERE instance = ?", CONNECTION_ASYNC);
    PrepareStatement(CHAR_DEL_CHAR_INSTANCE_BY_INSTANCE_NOT_EXTENDED, "DELETE FROM character_instance WHERE instance = ? AND extended = 0", CONNECTION_ASYNC);
    PrepareStatement(CHAR_UPD_CHAR_INSTANCE_SET_NOT_EXTENDED, "UPDATE character_instance SET extended = 0 WHERE instance = ?", CONNECTION_ASYNC);
    PrepareStatement(CHAR_DEL_CHAR_INSTANCE_BY_INSTANCE_GUID, "DELETE FROM character_instance WHERE guid = ? AND instance = ?", CONNECTION_ASYNC);
    PrepareStatement(CHAR_UPD_CHAR_INSTANCE, "UPDATE character_instance SET instance = ?, permanent = ?, extended = 0 WHERE guid = ? AND instance = ?", CONNECTION_ASYNC);
    PrepareStatement(CHAR_UPD_CHAR_INSTANCE_EXTENDED, "UPDATE character_instance SET extended = ? WHERE guid = ? AND instance = ?", CONNECTION_ASYNC);
    PrepareStatement(CHAR_INS_CHAR_INSTANCE, "INSERT INTO character_instance (guid, instance, permanent, extended) VALUES (?, ?, ?, 0)", CONNECTION_ASYNC);
    PrepareStatement(CHAR_INS_ARENA_LOG_FIGHT, "INSERT INTO log_arena_fights VALUES (?, NOW(), ?, ?, ?, ?, ?, ?, ?, ?, ?, ?, ?)", CONNECTION_ASYNC);
    PrepareStatement(CHAR_INS_ARENA_LOG_MEMBERSTATS, "INSERT INTO log_arena_memberstats VALUES (?, ?, ?, ?, ?, ?, ?, ?, ?, ?)", CONNECTION_ASYNC);
    PrepareStatement(CHAR_UPD_GENDER_PLAYERBYTES, "UPDATE characters SET gender = ?, playerBytes = ?, playerBytes2 = ? WHERE guid = ?", CONNECTION_ASYNC);
    PrepareStatement(CHAR_DEL_CHARACTER_SKILL, "DELETE FROM character_skills WHERE guid = ? AND skill = ?", CONNECTION_ASYNC);
    PrepareStatement(CHAR_UPD_ADD_CHARACTER_SOCIAL_FLAGS, "UPDATE character_social SET flags = flags | ? WHERE guid = ? AND friend = ?", CONNECTION_ASYNC);
    PrepareStatement(CHAR_UPD_REM_CHARACTER_SOCIAL_FLAGS, "UPDATE character_social SET flags = flags & ~ ? WHERE guid = ? AND friend = ?", CONNECTION_ASYNC);
    PrepareStatement(CHAR_INS_CHARACTER_SOCIAL, "REPLACE INTO character_social (guid, friend, flags) VALUES (?, ?, ?)", CONNECTION_ASYNC);
    PrepareStatement(CHAR_DEL_CHARACTER_SOCIAL, "DELETE FROM character_social WHERE guid = ? AND friend = ?", CONNECTION_ASYNC);
    PrepareStatement(CHAR_UPD_CHARACTER_SOCIAL_NOTE, "UPDATE character_social SET note = ? WHERE guid = ? AND friend = ?", CONNECTION_ASYNC);
    PrepareStatement(CHAR_UPD_CHARACTER_POSITION, "UPDATE characters SET position_x = ?, position_y = ?, position_z = ?, orientation = ?, map = ?, zone = ?, trans_x = 0, trans_y = 0, trans_z = 0, transguid = 0, taxi_path = '' WHERE guid = ?", CONNECTION_ASYNC);
    PrepareStatement(CHAR_SEL_CHARACTER_AURA_FROZEN, "SELECT characters.name FROM characters LEFT JOIN character_aura ON (characters.guid = character_aura.guid) WHERE character_aura.spell = 9454", CONNECTION_ASYNC);
    PrepareStatement(CHAR_SEL_CHARACTER_ONLINE, "SELECT name, account, map, zone FROM characters WHERE online > 0", CONNECTION_SYNCH);
    PrepareStatement(CHAR_SEL_CHAR_DEL_INFO_BY_GUID, "SELECT guid, deleteInfos_Name, deleteInfos_Account, deleteDate FROM characters WHERE deleteDate IS NOT NULL AND guid = ?", CONNECTION_SYNCH);
    PrepareStatement(CHAR_SEL_CHAR_DEL_INFO_BY_NAME, "SELECT guid, deleteInfos_Name, deleteInfos_Account, deleteDate FROM characters WHERE deleteDate IS NOT NULL AND deleteInfos_Name LIKE CONCAT('%%', ?, '%%')", CONNECTION_SYNCH);
    PrepareStatement(CHAR_SEL_CHAR_DEL_INFO, "SELECT guid, deleteInfos_Name, deleteInfos_Account, deleteDate FROM characters WHERE deleteDate IS NOT NULL", CONNECTION_SYNCH);
    PrepareStatement(CHAR_SEL_CHARS_BY_ACCOUNT_ID, "SELECT guid FROM characters WHERE account = ?", CONNECTION_SYNCH);
    PrepareStatement(CHAR_SEL_CHAR_PINFO, "SELECT totaltime, level, money, account, race, class, map, zone FROM characters WHERE guid = ?", CONNECTION_SYNCH);
    PrepareStatement(CHAR_SEL_PINFO_BANS, "SELECT unbandate, bandate = unbandate, bannedby, banreason FROM character_banned WHERE guid = ? AND active ORDER BY bandate ASC LIMIT 1", CONNECTION_SYNCH);
    PrepareStatement(CHAR_SEL_CHAR_HOMEBIND, "SELECT mapId, zoneId, posX, posY, posZ FROM character_homebind WHERE guid = ?", CONNECTION_SYNCH);
    PrepareStatement(CHAR_SEL_CHAR_GUID_NAME_BY_ACC, "SELECT guid, name FROM characters WHERE account = ?", CONNECTION_SYNCH);
    PrepareStatement(CHAR_SEL_POOL_QUEST_SAVE, "SELECT quest_id FROM pool_quest_save WHERE pool_id = ?", CONNECTION_SYNCH);
    PrepareStatement(CHAR_SEL_CHARACTER_AT_LOGIN, "SELECT at_login FROM characters WHERE guid = ?", CONNECTION_SYNCH);
    PrepareStatement(CHAR_SEL_CHAR_CLASS_LVL_AT_LOGIN, "SELECT class, level, at_login, knownTitles FROM characters WHERE guid = ?", CONNECTION_SYNCH);
    PrepareStatement(CHAR_SEL_CHAR_AT_LOGIN_TITLES_MONEY, "SELECT at_login, knownTitles, money FROM characters WHERE guid = ?", CONNECTION_SYNCH);
    PrepareStatement(CHAR_SEL_CHAR_COD_ITEM_MAIL, "SELECT id, messageType, mailTemplateId, sender, subject, body, money, has_items FROM mail WHERE receiver = ? AND has_items <> 0 AND cod <> 0", CONNECTION_SYNCH);
    PrepareStatement(CHAR_SEL_CHAR_SOCIAL, "SELECT DISTINCT guid FROM character_social WHERE friend = ?", CONNECTION_SYNCH);
    PrepareStatement(CHAR_SEL_CHAR_OLD_CHARS, "SELECT guid, deleteInfos_Account FROM characters WHERE deleteDate IS NOT NULL AND deleteDate < ?", CONNECTION_SYNCH);
    PrepareStatement(CHAR_SEL_ARENA_TEAM_ID_BY_PLAYER_GUID, "SELECT arena_team_member.arenateamid FROM arena_team_member JOIN arena_team ON arena_team_member.arenateamid = arena_team.arenateamid WHERE guid = ? AND type = ? LIMIT 1", CONNECTION_SYNCH);
    PrepareStatement(CHAR_SEL_MAIL, "SELECT id, messageType, sender, receiver, subject, body, has_items, expire_time, deliver_time, money, cod, checked, stationery, mailTemplateId FROM mail WHERE receiver = ? ORDER BY id DESC", CONNECTION_SYNCH);
    PrepareStatement(CHAR_SEL_MAIL_ASYNCH, "SELECT ii.creatorGuid, ii.giftCreatorGuid, ii.count, ii.duration, ii.charges, ii.flags, ii.enchantments, ii.randomPropertyId, ii.durability, ii.playedTime, ii.text, mi.item_guid, ii.itemEntry, ii.owner_guid, mail.id, mail.messageType, mail.sender, mail.receiver, mail.subject, mail.body, mail.has_items, mail.expire_time, mail.deliver_time, mail.money, mail.cod, mail.checked, mail.stationery, mail.mailTemplateId FROM mail LEFT JOIN (mail_items mi JOIN item_instance ii) ON (mi.mail_id = mail.id AND mi.item_guid = ii.guid) WHERE mail.receiver = ? ORDER BY mail.id DESC", CONNECTION_ASYNC);
    PrepareStatement(CHAR_SEL_CHAR_PLAYERBYTES2, "SELECT playerBytes2 FROM characters WHERE guid = ?", CONNECTION_SYNCH);
    PrepareStatement(CHAR_DEL_CHAR_AURA_FROZEN, "DELETE FROM character_aura WHERE spell = 9454 AND guid = ?", CONNECTION_ASYNC);
    PrepareStatement(CHAR_SEL_CHAR_INVENTORY_COUNT_ITEM, "SELECT COUNT(itemEntry) FROM character_inventory ci INNER JOIN item_instance ii ON ii.guid = ci.item WHERE itemEntry = ?", CONNECTION_SYNCH);
    PrepareStatement(CHAR_SEL_MAIL_COUNT_ITEM, "SELECT COUNT(itemEntry) FROM mail_items mi INNER JOIN item_instance ii ON ii.guid = mi.item_guid WHERE itemEntry = ?", CONNECTION_SYNCH);
    PrepareStatement(CHAR_SEL_AUCTIONHOUSE_COUNT_ITEM,"SELECT COUNT(itemEntry) FROM auctionhouse ah INNER JOIN item_instance ii ON ii.guid = ah.itemguid WHERE itemEntry = ?", CONNECTION_SYNCH);
    PrepareStatement(CHAR_SEL_GUILD_BANK_COUNT_ITEM, "SELECT COUNT(itemEntry) FROM guild_bank_item gbi INNER JOIN item_instance ii ON ii.guid = gbi.item_guid WHERE itemEntry = ?", CONNECTION_SYNCH);
    PrepareStatement(CHAR_SEL_CHAR_INVENTORY_ITEM_BY_ENTRY, "SELECT ci.item, cb.slot AS bag, ci.slot, ci.guid, c.account, c.name FROM characters c "
                     "INNER JOIN character_inventory ci ON ci.guid = c.guid "
                     "INNER JOIN item_instance ii ON ii.guid = ci.item "
                     "LEFT JOIN character_inventory cb ON cb.item = ci.bag WHERE ii.itemEntry = ? LIMIT ?", CONNECTION_SYNCH);
    PrepareStatement(CHAR_SEL_MAIL_ITEMS_BY_ENTRY, "SELECT mi.item_guid, m.sender, m.receiver, cs.account, cs.name, cr.account, cr.name "
                     "FROM mail m INNER JOIN mail_items mi ON mi.mail_id = m.id INNER JOIN item_instance ii ON ii.guid = mi.item_guid "
                     "INNER JOIN characters cs ON cs.guid = m.sender INNER JOIN characters cr ON cr.guid = m.receiver WHERE ii.itemEntry = ? LIMIT ?", CONNECTION_SYNCH);
    PrepareStatement(CHAR_SEL_AUCTIONHOUSE_ITEM_BY_ENTRY, "SELECT  ah.itemguid, ah.itemowner, c.account, c.name FROM auctionhouse ah INNER JOIN characters c ON c.guid = ah.itemowner INNER JOIN item_instance ii ON ii.guid = ah.itemguid WHERE ii.itemEntry = ? LIMIT ?", CONNECTION_SYNCH);
    PrepareStatement(CHAR_SEL_GUILD_BANK_ITEM_BY_ENTRY, "SELECT gi.item_guid, gi.guildid, g.name FROM guild_bank_item gi INNER JOIN guild g ON g.guildid = gi.guildid INNER JOIN item_instance ii ON ii.guid = gi.item_guid WHERE ii.itemEntry = ? LIMIT ?", CONNECTION_SYNCH);
    PrepareStatement(CHAR_DEL_CHAR_ACHIEVEMENT, "DELETE FROM character_achievement WHERE guid = ?", CONNECTION_ASYNC);
    PrepareStatement(CHAR_DEL_CHAR_ACHIEVEMENT_PROGRESS, "DELETE FROM character_achievement_progress WHERE guid = ?", CONNECTION_ASYNC);
    PrepareStatement(CHAR_INS_CHAR_ACHIEVEMENT, "INSERT INTO character_achievement (guid, achievement, date) VALUES (?, ?, ?)", CONNECTION_ASYNC);
    PrepareStatement(CHAR_DEL_CHAR_ACHIEVEMENT_PROGRESS_BY_CRITERIA, "DELETE FROM character_achievement_progress WHERE guid = ? AND criteria = ?", CONNECTION_ASYNC);
    PrepareStatement(CHAR_INS_CHAR_ACHIEVEMENT_PROGRESS, "INSERT INTO character_achievement_progress (guid, criteria, counter, date) VALUES (?, ?, ?, ?)", CONNECTION_ASYNC);
    PrepareStatement(CHAR_DEL_CHAR_REPUTATION_BY_FACTION, "DELETE FROM character_reputation WHERE guid = ? AND faction = ?", CONNECTION_ASYNC);
    PrepareStatement(CHAR_INS_CHAR_REPUTATION_BY_FACTION, "INSERT INTO character_reputation (guid, faction, standing, flags) VALUES (?, ?, ? , ?)", CONNECTION_ASYNC);
    PrepareStatement(CHAR_UPD_CHAR_ARENA_POINTS, "UPDATE characters SET arenaPoints = (arenaPoints + ?) WHERE guid = ?", CONNECTION_ASYNC);
    PrepareStatement(CHAR_DEL_ITEM_REFUND_INSTANCE, "DELETE FROM item_refund_instance WHERE item_guid = ?", CONNECTION_ASYNC);
    PrepareStatement(CHAR_INS_ITEM_REFUND_INSTANCE, "INSERT INTO item_refund_instance (item_guid, player_guid, paidMoney, paidExtendedCost) VALUES (?, ?, ?, ?)", CONNECTION_ASYNC);
    PrepareStatement(CHAR_DEL_GROUP, "DELETE FROM groups WHERE guid = ?", CONNECTION_ASYNC);
    PrepareStatement(CHAR_DEL_GROUP_MEMBER_ALL, "DELETE FROM group_member WHERE guid = ?", CONNECTION_ASYNC);
    PrepareStatement(CHAR_INS_CHAR_GIFT, "INSERT INTO character_gifts (guid, item_guid, entry, flags) VALUES (?, ?, ?, ?)", CONNECTION_ASYNC);
    PrepareStatement(CHAR_DEL_INSTANCE_BY_INSTANCE, "DELETE FROM instance WHERE id = ?", CONNECTION_ASYNC);
    PrepareStatement(CHAR_DEL_MAIL_ITEM_BY_ID, "DELETE FROM mail_items WHERE mail_id = ?", CONNECTION_ASYNC);
    PrepareStatement(CHAR_INS_PETITION, "INSERT INTO petition (ownerguid, petitionguid, name, type) VALUES (?, ?, ?, ?)", CONNECTION_ASYNC);
    PrepareStatement(CHAR_DEL_PETITION_BY_GUID, "DELETE FROM petition WHERE petitionguid = ?", CONNECTION_ASYNC);
    PrepareStatement(CHAR_DEL_PETITION_SIGNATURE_BY_GUID, "DELETE FROM petition_sign WHERE petitionguid = ?", CONNECTION_ASYNC);
    PrepareStatement(CHAR_DEL_CHAR_DECLINED_NAME, "DELETE FROM character_declinedname WHERE guid = ?", CONNECTION_ASYNC);
    PrepareStatement(CHAR_INS_CHAR_DECLINED_NAME, "INSERT INTO character_declinedname (guid, genitive, dative, accusative, instrumental, prepositional) VALUES (?, ?, ?, ?, ?, ?)", CONNECTION_ASYNC);
    PrepareStatement(CHAR_UPD_FACTION_OR_RACE, "UPDATE characters SET name = ?, race = ?, at_login = at_login & ~ ? WHERE guid = ?", CONNECTION_ASYNC);
    PrepareStatement(CHAR_DEL_CHAR_SKILL_LANGUAGES, "DELETE FROM character_skills WHERE skill IN (98, 113, 759, 111, 313, 109, 115, 315, 673, 137) AND guid = ?", CONNECTION_ASYNC);
    PrepareStatement(CHAR_INS_CHAR_SKILL_LANGUAGE, "INSERT INTO `character_skills` (guid, skill, value, max) VALUES (?, ?, 300, 300)", CONNECTION_ASYNC);
    PrepareStatement(CHAR_UPD_CHAR_TAXI_PATH, "UPDATE characters SET taxi_path = '' WHERE guid = ?", CONNECTION_ASYNC);
    PrepareStatement(CHAR_UPD_CHAR_TAXIMASK, "UPDATE characters SET taximask = ? WHERE guid = ?", CONNECTION_ASYNC);
    PrepareStatement(CHAR_DEL_CHAR_QUESTSTATUS, "DELETE FROM character_queststatus WHERE guid = ?", CONNECTION_ASYNC);
    PrepareStatement(CHAR_DEL_CHAR_SOCIAL_BY_GUID, "DELETE FROM character_social WHERE guid = ?", CONNECTION_ASYNC);
    PrepareStatement(CHAR_DEL_CHAR_SOCIAL_BY_FRIEND, "DELETE FROM character_social WHERE friend = ?", CONNECTION_ASYNC);
    PrepareStatement(CHAR_DEL_CHAR_ACHIEVEMENT_BY_ACHIEVEMENT, "DELETE FROM character_achievement WHERE achievement = ? AND guid = ?", CONNECTION_ASYNC);
    PrepareStatement(CHAR_UPD_CHAR_ACHIEVEMENT, "UPDATE character_achievement SET achievement = ? WHERE achievement = ? AND guid = ?", CONNECTION_ASYNC);
    PrepareStatement(CHAR_UPD_CHAR_INVENTORY_FACTION_CHANGE, "UPDATE item_instance ii, character_inventory ci SET ii.itemEntry = ? WHERE ii.itemEntry = ? AND ci.guid = ? AND ci.item = ii.guid", CONNECTION_ASYNC);
    PrepareStatement(CHAR_DEL_CHAR_SPELL_BY_SPELL, "DELETE FROM character_spell WHERE guid = ? AND spell = ?", CONNECTION_ASYNC);
    PrepareStatement(CHAR_UPD_CHAR_SPELL_FACTION_CHANGE, "UPDATE character_spell SET spell = ? WHERE spell = ? AND guid = ?", CONNECTION_ASYNC);
    PrepareStatement(CHAR_SEL_CHAR_REP_BY_FACTION, "SELECT standing FROM character_reputation WHERE faction = ? AND guid = ?", CONNECTION_SYNCH);
    PrepareStatement(CHAR_DEL_CHAR_REP_BY_FACTION, "DELETE FROM character_reputation WHERE faction = ? AND guid = ?", CONNECTION_ASYNC);
    PrepareStatement(CHAR_UPD_CHAR_REP_FACTION_CHANGE, "UPDATE character_reputation SET faction = ?, standing = ? WHERE faction = ? AND guid = ?", CONNECTION_ASYNC);
    PrepareStatement(CHAR_UPD_CHAR_TITLES_FACTION_CHANGE, "UPDATE characters SET knownTitles = ? WHERE guid = ?", CONNECTION_ASYNC);
    PrepareStatement(CHAR_RES_CHAR_TITLES_FACTION_CHANGE, "UPDATE characters SET chosenTitle = 0 WHERE guid = ?", CONNECTION_ASYNC);
    PrepareStatement(CHAR_DEL_CHAR_SPELL_COOLDOWN, "DELETE FROM character_spell_cooldown WHERE guid = ?", CONNECTION_ASYNC);
    PrepareStatement(CHAR_DEL_CHARACTER, "DELETE FROM characters WHERE guid = ?", CONNECTION_ASYNC);
    PrepareStatement(CHAR_DEL_CHAR_ACTION, "DELETE FROM character_action WHERE guid = ?", CONNECTION_ASYNC);
    PrepareStatement(CHAR_DEL_CHAR_AURA, "DELETE FROM character_aura WHERE guid = ?", CONNECTION_ASYNC);
    PrepareStatement(CHAR_DEL_CHAR_GIFT, "DELETE FROM character_gifts WHERE guid = ?", CONNECTION_ASYNC);
    PrepareStatement(CHAR_DEL_CHAR_INSTANCE, "DELETE FROM character_instance WHERE guid = ?", CONNECTION_ASYNC);
    PrepareStatement(CHAR_DEL_CHAR_INVENTORY, "DELETE FROM character_inventory WHERE guid = ?", CONNECTION_ASYNC);
    PrepareStatement(CHAR_DEL_CHAR_QUESTSTATUS_REWARDED, "DELETE FROM character_queststatus_rewarded WHERE guid = ?", CONNECTION_ASYNC);
    PrepareStatement(CHAR_DEL_CHAR_REPUTATION, "DELETE FROM character_reputation WHERE guid = ?", CONNECTION_ASYNC);
    PrepareStatement(CHAR_DEL_CHAR_SPELL, "DELETE FROM character_spell WHERE guid = ?", CONNECTION_ASYNC);
    PrepareStatement(CHAR_DEL_MAIL, "DELETE FROM mail WHERE receiver = ?", CONNECTION_ASYNC);
    PrepareStatement(CHAR_DEL_MAIL_ITEMS, "DELETE FROM mail_items WHERE receiver = ?", CONNECTION_ASYNC);
    PrepareStatement(CHAR_DEL_CHAR_ACHIEVEMENTS, "DELETE FROM character_achievement WHERE guid = ? AND achievement NOT BETWEEN '456' AND '467' AND achievement NOT BETWEEN '1400' AND '1427' AND achievement NOT IN(1463, 3117, 3259)", CONNECTION_ASYNC);
    PrepareStatement(CHAR_DEL_CHAR_EQUIPMENTSETS, "DELETE FROM character_equipmentsets WHERE guid = ?", CONNECTION_ASYNC);
    PrepareStatement(CHAR_DEL_GUILD_EVENTLOG_BY_PLAYER, "DELETE FROM guild_eventlog WHERE PlayerGuid1 = ? OR PlayerGuid2 = ?", CONNECTION_ASYNC);
    PrepareStatement(CHAR_DEL_GUILD_BANK_EVENTLOG_BY_PLAYER, "DELETE FROM guild_bank_eventlog WHERE PlayerGuid = ?", CONNECTION_ASYNC);
    PrepareStatement(CHAR_DEL_CHAR_GLYPHS, "DELETE FROM character_glyphs WHERE guid = ?", CONNECTION_ASYNC);
    PrepareStatement(CHAR_DEL_CHAR_TALENT, "DELETE FROM character_talent WHERE guid = ?", CONNECTION_ASYNC);
    PrepareStatement(CHAR_DEL_CHAR_SKILLS, "DELETE FROM character_skills WHERE guid = ?", CONNECTION_ASYNC);
    PrepareStatement(CHAR_UDP_CHAR_HONOR_POINTS, "UPDATE characters SET totalHonorPoints = ? WHERE guid = ?", CONNECTION_ASYNC);
    PrepareStatement(CHAR_UDP_CHAR_ARENA_POINTS, "UPDATE characters SET arenaPoints = ? WHERE guid = ?", CONNECTION_ASYNC);
    PrepareStatement(CHAR_UDP_CHAR_MONEY, "UPDATE characters SET money = ? WHERE guid = ?", CONNECTION_ASYNC);
    PrepareStatement(CHAR_UPD_CHAR_REMOVE_GHOST, "UPDATE characters SET playerFlags = (playerFlags & (~16)) WHERE guid = ?", CONNECTION_ASYNC);
    PrepareStatement(CHAR_INS_CHAR_ACTION, "INSERT INTO character_action (guid, spec, button, action, type) VALUES (?, ?, ?, ?, ?)", CONNECTION_ASYNC);
    PrepareStatement(CHAR_UPD_CHAR_ACTION, "UPDATE character_action SET action = ?, type = ? WHERE guid = ? AND button = ? AND spec = ?", CONNECTION_ASYNC);
    PrepareStatement(CHAR_DEL_CHAR_ACTION_BY_BUTTON_SPEC, "DELETE FROM character_action WHERE guid = ? AND button = ? AND spec = ?", CONNECTION_ASYNC);
    PrepareStatement(CHAR_DEL_CHAR_INVENTORY_BY_ITEM, "DELETE FROM character_inventory WHERE item = ?", CONNECTION_ASYNC);
    PrepareStatement(CHAR_DEL_CHAR_INVENTORY_BY_BAG_SLOT, "DELETE FROM character_inventory WHERE bag = ? AND slot = ? AND guid = ?", CONNECTION_ASYNC);
    PrepareStatement(CHAR_UPD_MAIL, "UPDATE mail SET has_items = ?, expire_time = ?, deliver_time = ?, money = ?, cod = ?, checked = ? WHERE id = ?", CONNECTION_ASYNC);
    PrepareStatement(CHAR_REP_CHAR_QUESTSTATUS, "REPLACE INTO character_queststatus (guid, quest, status, explored, timer, mobcount1, mobcount2, mobcount3, mobcount4, itemcount1, itemcount2, itemcount3, itemcount4, playercount) VALUES (?, ?, ?, ?, ?, ?, ?, ?, ?, ?, ?, ?, ?, ?)", CONNECTION_ASYNC);
    PrepareStatement(CHAR_DEL_CHAR_QUESTSTATUS_BY_QUEST, "DELETE FROM character_queststatus WHERE guid = ? AND quest = ?", CONNECTION_ASYNC);
    PrepareStatement(CHAR_INS_CHAR_QUESTSTATUS_REWARDED, "INSERT IGNORE INTO character_queststatus_rewarded (guid, quest, active) VALUES (?, ?, 1)", CONNECTION_ASYNC);
    PrepareStatement(CHAR_DEL_CHAR_QUESTSTATUS_REWARDED_BY_QUEST, "DELETE FROM character_queststatus_rewarded WHERE guid = ? AND quest = ?", CONNECTION_ASYNC);
    PrepareStatement(CHAR_UPD_CHAR_QUESTSTATUS_REWARDED_FACTION_CHANGE, "UPDATE character_queststatus_rewarded SET quest = ? WHERE quest = ? AND guid = ?", CONNECTION_ASYNC);
    PrepareStatement(CHAR_UPD_CHAR_QUESTSTATUS_REWARDED_ACTIVE, "UPDATE character_queststatus_rewarded SET active = 1 WHERE guid = ?", CONNECTION_ASYNC);
    PrepareStatement(CHAR_UPD_CHAR_QUESTSTATUS_REWARDED_ACTIVE_BY_QUEST, "UPDATE character_queststatus_rewarded SET active = 0 WHERE quest = ? AND guid = ?", CONNECTION_ASYNC);
    PrepareStatement(CHAR_DEL_CHAR_SKILL_BY_SKILL, "DELETE FROM character_skills WHERE guid = ? AND skill = ?", CONNECTION_ASYNC);
    PrepareStatement(CHAR_INS_CHAR_SKILLS, "INSERT INTO character_skills (guid, skill, value, max) VALUES (?, ?, ?, ?)", CONNECTION_ASYNC);
    PrepareStatement(CHAR_UDP_CHAR_SKILLS, "UPDATE character_skills SET value = ?, max = ? WHERE guid = ? AND skill = ?", CONNECTION_ASYNC);
    PrepareStatement(CHAR_INS_CHAR_SPELL, "INSERT INTO character_spell (guid, spell, specMask) VALUES (?, ?, ?)", CONNECTION_ASYNC);
    PrepareStatement(CHAR_DEL_CHAR_STATS, "DELETE FROM character_stats WHERE guid = ?", CONNECTION_ASYNC);
    PrepareStatement(CHAR_INS_CHAR_STATS, "INSERT INTO character_stats (guid, maxhealth, maxpower1, maxpower2, maxpower3, maxpower4, maxpower5, maxpower6, maxpower7, strength, agility, stamina, intellect, spirit, "
                     "armor, resHoly, resFire, resNature, resFrost, resShadow, resArcane, blockPct, dodgePct, parryPct, critPct, rangedCritPct, spellCritPct, attackPower, rangedAttackPower, "
                     "spellPower, resilience) VALUES (?, ?, ?, ?, ?, ?, ?, ?, ?, ?, ?, ?, ?, ?, ?, ?, ?, ?, ?, ?, ?, ?, ?, ?, ?, ?, ?, ?, ?, ?, ?)", CONNECTION_ASYNC);
    PrepareStatement(CHAR_DEL_PETITION_BY_OWNER, "DELETE FROM petition WHERE ownerguid = ?", CONNECTION_ASYNC);
    PrepareStatement(CHAR_DEL_PETITION_SIGNATURE_BY_OWNER, "DELETE FROM petition_sign WHERE ownerguid = ?", CONNECTION_ASYNC);
    PrepareStatement(CHAR_DEL_PETITION_BY_OWNER_AND_TYPE, "DELETE FROM petition WHERE ownerguid = ? AND type = ?", CONNECTION_ASYNC);
    PrepareStatement(CHAR_DEL_PETITION_SIGNATURE_BY_OWNER_AND_TYPE, "DELETE FROM petition_sign WHERE ownerguid = ? AND type = ?", CONNECTION_ASYNC);
    PrepareStatement(CHAR_INS_CHAR_GLYPHS, "INSERT INTO character_glyphs VALUES(?, ?, ?, ?, ?, ?, ?, ?)", CONNECTION_ASYNC);
    PrepareStatement(CHAR_DEL_CHAR_TALENT_BY_SPELL, "DELETE FROM character_talent WHERE guid = ? AND spell = ?", CONNECTION_ASYNC);
    PrepareStatement(CHAR_INS_CHAR_TALENT, "INSERT INTO character_talent (guid, spell, specMask) VALUES (?, ?, ?)", CONNECTION_ASYNC);
    PrepareStatement(CHAR_DEL_CHAR_ACTION_EXCEPT_SPEC, "DELETE FROM character_action WHERE spec<>? AND guid = ?", CONNECTION_ASYNC);

    // Items that hold loot or money
    PrepareStatement(CHAR_SEL_ITEMCONTAINER_ITEMS, "SELECT containerGUID, itemid, count, randomPropertyId, randomSuffix FROM item_loot_storage", CONNECTION_SYNCH);
    PrepareStatement(CHAR_DEL_ITEMCONTAINER_SINGLE_ITEM, "DELETE FROM item_loot_storage WHERE containerGUID = ? AND itemid = ? AND count = ? LIMIT 1", CONNECTION_ASYNC);
    PrepareStatement(CHAR_INS_ITEMCONTAINER_SINGLE_ITEM, "INSERT INTO item_loot_storage (containerGUID, itemid, count, randomPropertyId, randomSuffix) VALUES (?, ?, ?, ?, ?)", CONNECTION_ASYNC);
    PrepareStatement(CHAR_DEL_ITEMCONTAINER_CONTAINER, "DELETE FROM item_loot_storage WHERE containerGUID = ?", CONNECTION_ASYNC);

    // Calendar
    PrepareStatement(CHAR_REP_CALENDAR_EVENT, "REPLACE INTO calendar_events (id, creator, title, description, type, dungeon, eventtime, flags, time2) VALUES (?, ?, ?, ?, ?, ?, ?, ?, ?)", CONNECTION_ASYNC);
    PrepareStatement(CHAR_DEL_CALENDAR_EVENT, "DELETE FROM calendar_events WHERE id = ?", CONNECTION_ASYNC);
    PrepareStatement(CHAR_REP_CALENDAR_INVITE, "REPLACE INTO calendar_invites (id, event, invitee, sender, status, statustime, rank, text) VALUES (?, ?, ?, ?, ?, ?, ?, ?)", CONNECTION_ASYNC);
    PrepareStatement(CHAR_DEL_CALENDAR_INVITE, "DELETE FROM calendar_invites WHERE id = ?", CONNECTION_ASYNC);

    // Pet
    PrepareStatement(CHAR_SEL_PET_SLOTS, "SELECT owner, slot FROM character_pet WHERE owner = ?  AND slot >= ? AND slot <= ? ORDER BY slot", CONNECTION_ASYNC);
    PrepareStatement(CHAR_SEL_PET_SLOTS_DETAIL, "SELECT owner, id, entry, level, name FROM character_pet WHERE owner = ? AND slot >= ? AND slot <= ? ORDER BY slot", CONNECTION_ASYNC);
    PrepareStatement(CHAR_SEL_PET_ENTRY, "SELECT entry FROM character_pet WHERE owner = ? AND id = ? AND slot >= ? AND slot <= ?", CONNECTION_ASYNC);
    PrepareStatement(CHAR_SEL_PET_SLOT_BY_ID, "SELECT slot, entry FROM character_pet WHERE owner = ? AND id = ?", CONNECTION_ASYNC);
    PrepareStatement(CHAR_SEL_PET_SPELL_LIST, "SELECT DISTINCT pet_spell.spell FROM pet_spell, character_pet WHERE character_pet.owner = ? AND character_pet.id = pet_spell.guid AND character_pet.id <> ?", CONNECTION_SYNCH);
    PrepareStatement(CHAR_SEL_CHAR_PET, "SELECT id FROM character_pet WHERE owner = ? AND id <> ?", CONNECTION_SYNCH);
    PrepareStatement(CHAR_SEL_CHAR_PETS, "SELECT id FROM character_pet WHERE owner = ?", CONNECTION_SYNCH);
    PrepareStatement(CHAR_DEL_CHAR_PET_DECLINEDNAME_BY_OWNER, "DELETE FROM character_pet_declinedname WHERE owner = ?", CONNECTION_ASYNC);
    PrepareStatement(CHAR_DEL_CHAR_PET_DECLINEDNAME, "DELETE FROM character_pet_declinedname WHERE id = ?", CONNECTION_ASYNC);
    PrepareStatement(CHAR_ADD_CHAR_PET_DECLINEDNAME, "INSERT INTO character_pet_declinedname (id, owner, genitive, dative, accusative, instrumental, prepositional) VALUES (?, ?, ?, ?, ?, ?, ?)", CONNECTION_ASYNC);
    PrepareStatement(CHAR_SEL_PET_AURA, "SELECT casterGuid, spell, effectMask, recalculateMask, stackCount, amount0, amount1, amount2, base_amount0, base_amount1, base_amount2, maxDuration, remainTime, remainCharges FROM pet_aura WHERE guid = ?", CONNECTION_ASYNC);
    PrepareStatement(CHAR_SEL_PET_SPELL, "SELECT spell, active FROM pet_spell WHERE guid = ?", CONNECTION_ASYNC);
    PrepareStatement(CHAR_SEL_PET_SPELL_COOLDOWN, "SELECT spell, time FROM pet_spell_cooldown WHERE guid = ?", CONNECTION_ASYNC);
    PrepareStatement(CHAR_DEL_PET_AURAS, "DELETE FROM pet_aura WHERE guid = ?", CONNECTION_ASYNC);
    PrepareStatement(CHAR_DEL_PET_SPELLS, "DELETE FROM pet_spell WHERE guid = ?", CONNECTION_ASYNC);
    PrepareStatement(CHAR_DEL_PET_SPELL_COOLDOWNS, "DELETE FROM pet_spell_cooldown WHERE guid = ?", CONNECTION_ASYNC);
    PrepareStatement(CHAR_INS_PET_SPELL_COOLDOWN, "INSERT INTO pet_spell_cooldown (guid, spell, time) VALUES (?, ?, ?)", CONNECTION_ASYNC);
    PrepareStatement(CHAR_DEL_PET_SPELL_BY_SPELL, "DELETE FROM pet_spell WHERE guid = ? AND spell = ?", CONNECTION_ASYNC);
    PrepareStatement(CHAR_INS_PET_SPELL, "INSERT INTO pet_spell (guid, spell, active) VALUES (?, ?, ?)", CONNECTION_ASYNC);
    PrepareStatement(CHAR_INS_PET_AURA, "INSERT INTO pet_aura (guid, casterGuid, spell, effectMask, recalculateMask, stackCount, amount0, amount1, amount2, "
                     "base_amount0, base_amount1, base_amount2, maxDuration, remainTime, remainCharges) VALUES (?, ?, ?, ?, ?, ?, ?, ?, ?, ?, ?, ?, ?, ?, ?)", CONNECTION_ASYNC);
    PrepareStatement(CHAR_SEL_CHAR_PET_BY_ENTRY, "SELECT id, entry, owner, modelid, level, exp, Reactstate, slot, name, renamed, curhealth, curmana, curhappiness, abdata, savetime, CreatedBySpell, PetType FROM character_pet WHERE owner = ? AND id = ?", CONNECTION_ASYNC);
    PrepareStatement(CHAR_SEL_CHAR_PET_BY_ENTRY_AND_SLOT_2, "SELECT id, entry, owner, modelid, level, exp, Reactstate, slot, name, renamed, curhealth, curmana, curhappiness, abdata, savetime, CreatedBySpell, PetType FROM character_pet WHERE owner = ? AND entry = ? AND (slot = ? OR slot > ?)", CONNECTION_ASYNC);
    PrepareStatement(CHAR_SEL_CHAR_PET_BY_SLOT, "SELECT id, entry, owner, modelid, level, exp, Reactstate, slot, name, renamed, curhealth, curmana, curhappiness, abdata, savetime, CreatedBySpell, PetType FROM character_pet WHERE owner = ? AND (slot = ? OR slot > ?) ", CONNECTION_ASYNC);
    PrepareStatement(CHAR_SEL_CHAR_PET_BY_ENTRY_AND_SLOT, "SELECT id, entry, owner, modelid, level, exp, Reactstate, slot, name, renamed, curhealth, curmana, curhappiness, abdata, savetime, CreatedBySpell, PetType FROM character_pet WHERE owner = ? AND slot = ?", CONNECTION_ASYNC);
    PrepareStatement(CHAR_DEL_CHAR_PET_BY_OWNER, "DELETE FROM character_pet WHERE owner = ?", CONNECTION_ASYNC);
    PrepareStatement(CHAR_UPD_CHAR_PET_NAME, "UPDATE character_pet SET name = ?, renamed = 1 WHERE owner = ? AND id = ?", CONNECTION_ASYNC);
    PrepareStatement(CHAR_UDP_CHAR_PET_SLOT_BY_SLOT_EXCLUDE_ID, "UPDATE character_pet SET slot = ? WHERE owner = ? AND slot = ? AND id <> ?", CONNECTION_ASYNC);
    PrepareStatement(CHAR_UDP_CHAR_PET_SLOT_BY_SLOT, "UPDATE character_pet SET slot = ? WHERE owner = ? AND slot = ?", CONNECTION_ASYNC);
    PrepareStatement(CHAR_UPD_CHAR_PET_SLOT_BY_ID, "UPDATE character_pet SET slot = ? WHERE owner = ? AND id = ?", CONNECTION_ASYNC);
    PrepareStatement(CHAR_DEL_CHAR_PET_BY_ID, "DELETE FROM character_pet WHERE id = ?", CONNECTION_ASYNC);
    PrepareStatement(CHAR_DEL_CHAR_PET_BY_SLOT, "DELETE FROM character_pet WHERE owner = ? AND (slot = ? OR slot > ?)", CONNECTION_ASYNC);
    PrepareStatement(CHAR_REP_CHAR_PET, "REPLACE INTO character_pet (id, entry, owner, modelid, CreatedBySpell, PetType, level, exp, Reactstate, name, renamed, slot, curhealth, curmana, curhappiness, savetime, abdata) VALUES (?, ?, ?, ?, ?, ?, ?, ?, ?, ?, ?, ?, ?, ?, ?, ?, ?)", CONNECTION_ASYNC);
    
    // PvPstats
    PrepareStatement(CHAR_SEL_PVPSTATS_MAXID, "SELECT MAX(id) FROM pvpstats_battlegrounds", CONNECTION_SYNCH);
    PrepareStatement(CHAR_INS_PVPSTATS_BATTLEGROUND, "INSERT INTO pvpstats_battlegrounds (id, winner_faction, bracket_id, type, date) VALUES (?, ?, ?, ?, NOW())", CONNECTION_ASYNC);
    PrepareStatement(CHAR_INS_PVPSTATS_PLAYER, "INSERT INTO pvpstats_players (battleground_id, character_guid, winner, score_killing_blows, score_deaths, score_honorable_kills, score_bonus_honor, score_damage_done, score_healing_done, attr_1, attr_2, attr_3, attr_4, attr_5) VALUES (?, ?, ?, ?, ?, ?, ?, ?, ?, ?, ?, ?, ?, ?)", CONNECTION_ASYNC);
    PrepareStatement(CHAR_SEL_PVPSTATS_FACTIONS_OVERALL, "SELECT winner_faction, COUNT(*) AS count FROM pvpstats_battlegrounds WHERE DATEDIFF(NOW(), date) < 7 GROUP BY winner_faction ORDER BY winner_faction ASC", CONNECTION_SYNCH);

    // Deserter tracker
    PrepareStatement(CHAR_INS_DESERTER_TRACK, "INSERT INTO battleground_deserters (guid, type, datetime) VALUES (?, ?, NOW())", CONNECTION_ASYNC);

    // [AZTH]

    // PvEStats
    PrepareStatement(CHAR_INS_PVESTATS, "INSERT INTO azth_achievement_stats (playerGuid, achievement, type, level, levelParty, date) VALUES (?, ?, ?, ?, ?, ?)", CONNECTION_ASYNC);

    PrepareStatement(CHAR_INS_INDIVIDUAL_XP_RATE, "INSERT INTO character_xp_rate (guid, xp_rate) VALUES (?, ?)", CONNECTION_ASYNC);
    PrepareStatement(CHAR_DEL_INDIVIDUAL_XP_RATE, "DELETE FROM character_xp_rate WHERE guid = ?", CONNECTION_ASYNC);
    PrepareStatement(CHAR_SEL_INDIVIDUAL_XP_RATE, "SELECT xp_rate FROM character_xp_rate WHERE guid = ?", CONNECTION_SYNCH);
    PrepareStatement(CHAR_UPD_INDIVIDUAL_XP_RATE, "UPDATE character_xp_rate SET xp_rate = ? WHERE guid = ?", CONNECTION_ASYNC);
    // [/AZTH]
}<|MERGE_RESOLUTION|>--- conflicted
+++ resolved
@@ -341,13 +341,9 @@
     PrepareStatement(CHAR_UPD_PETITION_NAME, "UPDATE petition SET name = ? WHERE petitionguid = ?", CONNECTION_ASYNC);
     PrepareStatement(CHAR_INS_PETITION_SIGNATURE, "INSERT INTO petition_sign (ownerguid, petitionguid, playerguid, player_account) VALUES (?, ?, ?, ?)", CONNECTION_ASYNC);
     PrepareStatement(CHAR_UPD_ACCOUNT_ONLINE, "UPDATE characters SET online = 0 WHERE account = ?", CONNECTION_ASYNC);
-<<<<<<< HEAD
     //[AZTH]
-    PrepareStatement(CHAR_INS_GROUP, "INSERT INTO groups (guid, leaderGuid, lootMethod, looterGuid, lootThreshold, icon1, icon2, icon3, icon4, icon5, icon6, icon7, icon8, groupType, difficulty, raiddifficulty, masterLooterGuid, MaxLevelGroup) VALUES (?, ?, ?, ?, ?, ?, ?, ?, ?, ?, ?, ?, ?, ?, ?, ?, ?, ?)", CONNECTION_ASYNC);
+    PrepareStatement(CHAR_INS_GROUP, "INSERT INTO groups (guid, leaderGuid, lootMethod, looterGuid, lootThreshold, icon1, icon2, icon3, icon4, icon5, icon6, icon7, icon8, groupType, difficulty, raidDifficulty, masterLooterGuid, MaxLevelGroup) VALUES (?, ?, ?, ?, ?, ?, ?, ?, ?, ?, ?, ?, ?, ?, ?, ?, ?, ?)", CONNECTION_ASYNC);
     //[/AZTH]
-=======
-    PrepareStatement(CHAR_INS_GROUP, "INSERT INTO groups (guid, leaderGuid, lootMethod, looterGuid, lootThreshold, icon1, icon2, icon3, icon4, icon5, icon6, icon7, icon8, groupType, difficulty, raidDifficulty, masterLooterGuid) VALUES (?, ?, ?, ?, ?, ?, ?, ?, ?, ?, ?, ?, ?, ?, ?, ?, ?)", CONNECTION_ASYNC);
->>>>>>> acfdd2d3
     PrepareStatement(CHAR_REP_GROUP_MEMBER, "REPLACE INTO group_member (guid, memberGuid, memberFlags, subgroup, roles) VALUES(?, ?, ?, ?, ?)", CONNECTION_ASYNC);
     PrepareStatement(CHAR_DEL_GROUP_MEMBER, "DELETE FROM group_member WHERE memberGuid = ? AND guid = ?", CONNECTION_ASYNC);
     PrepareStatement(CHAR_UPD_GROUP_LEADER, "UPDATE groups SET leaderGuid = ? WHERE guid = ?", CONNECTION_ASYNC);
