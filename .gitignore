#
# AzerothCore
#

conf/*
!conf/*.dist
modules/*

#
# Allow modules to control git ignoring
#
!modules/*
modules/*/*
!modules/*/.gitignore

build*/

#
#Generic
#

.directory
.mailmap
*.orig
*.rej
*~
.hg/
*.kdev*
.DS_Store
CMakeLists.txt.user
*.bak
*.patch
*.diff
*.REMOTE.*
*.BACKUP.*
*.BASE.*
*.LOCAL.*

#
# IDE & other softwares
#
/.settings/
/.externalToolBuilders/*
# exclude in all levels
nbproject/
.sync.ffs_db
*.kate-swp
<<<<<<< HEAD
=======
.browse.VC*
.vscode
>>>>>>> 47c2b721

#
# Eclipse
#
*.pydevproject
.metadata
.gradle
tmp/
*.tmp
*.swp
*~.nib
local.properties
.settings/
.loadpath
.project
.cproject
<|MERGE_RESOLUTION|>--- conflicted
+++ resolved
@@ -45,11 +45,8 @@
 nbproject/
 .sync.ffs_db
 *.kate-swp
-<<<<<<< HEAD
-=======
 .browse.VC*
 .vscode
->>>>>>> 47c2b721
 
 #
 # Eclipse
